import random
from collections import defaultdict
from typing import Optional, Tuple, Sequence

import tensorflow as tf
<<<<<<< HEAD
from tensorflow_similarity.types import FloatTensor, IntTensor
=======
from tensorflow_similarity.types import FloatTensor, IntTensor, Tensor
>>>>>>> d4176786
from tqdm.auto import tqdm

from .samplers import Augmenter, Sampler
from .utils import select_examples


class MultiShotMemorySampler(Sampler):
    # FIXME: typing x, y is hard.
    def __init__(self,
<<<<<<< HEAD
                 x: FloatTensor,
                 y: IntTensor,
                 class_per_batch: int,
                 example_per_class: int = 2,
=======
                 x,
                 y,
                 classes_per_batch: int = 2,
                 examples_per_class_per_batch: int = 2,
>>>>>>> d4176786
                 steps_per_epoch: int = 1000,
                 class_list: Sequence[int] = None,
                 total_examples_per_class: int = None,
                 augmenter: Optional[Augmenter] = None,
                 warmup: int = -1):
        """Create a Multishot in memory sampler that ensures that each batch is
        well balanced. That is, each batch aims to contain
        `example_per_class` examples of `class_per_batch`
        classes.

        The `batch_size` used during training will be equal to:
        `class_per_batch * example_per_class` unless an `augmenter` that alters
        the number of examples returned is used. Then the batch_size is a
        function of how many augmented examples are returned by
        the `augmenter`.


        Multishot samplers are to be used when you have multiple
        examples for the same class. If this is not the case, then see
        the [SingleShotMemorySampler()](single_memory.md) for using single
        example with augmentation.

        Memory samplers are good for datasets that fit in memory. If you have
        larger ones that needs to sample from disk then use the
        [TFRecordDatasetSampler()](tfdataset_sampler.md)


        Args:
            x: examples.

            y: labels.

            class_per_batch: Numbers of distinct class to include in a
            single batch

            examples_per_class_per_batch: How many example of each class
            to use per batch. Defaults to 2.

            steps_per_epoch: How many steps/batches per epoch.
            Defaults to 1000.

            class_list: Filter the list of examples to only keep those who
            belong to the supplied class list.

            total_examples_per_class: Restrict the number of examples for EACH
            class to total_examples_per_class if set. If not set, all the
            available examples are selected. Defaults to None - no selection.


            augmenter: A function that takes a batch in and return a batch out.
            Can alters the number of examples returned which in turn change the
            batch_size used. Defaults to None.

            warmup: Keep track of warmup epochs and let the augmenter knows
            when the warmup is over by passing along with each batch data a
            boolean `is_warmup`. See `self.get_examples()` Defaults to 0.
        """

        super().__init__(
            classes_per_batch,
            examples_per_class_per_batch=examples_per_class_per_batch,  # noqa
            steps_per_epoch=steps_per_epoch,
            augmenter=augmenter,
            warmup=warmup)

        # precompute information we need
        if not class_list:
            self.class_list = list(set([int(e) for e in y]))
        else:
            # dedup in case user mess up and cast in case its a tensor
            self.class_list = list(set([int(c) for c in class_list]))

        if classes_per_batch > len(self.class_list):
            raise ValueError("the value of class_per_batch must be <= to the\
                                number of existing class in the dataset")

        # filter
        x, y = select_examples(x,
                               y,
                               class_list=self.class_list,
                               num_examples_per_class=total_examples_per_class)

        # assign after potential selection
        self.x = x
        self.y = y

        # we need to reindex here  as the numbers of samples might have
        # changed due to the filtering
        # In this sampler, contrary to file based one, the pool of examples
        # wont' change so we can optimize by doing this step in the constructor
        self.index_per_class = defaultdict(list)
        cls = [int(c) for c in y]  # need to cast as  tensor lookup are slowww
        for idx in tqdm(range(len(x)), desc='indexing classes'):
            cl = cls[idx]
            self.index_per_class[cl].append(idx)

<<<<<<< HEAD
    def get_examples(self,
                     batch_id: int,
                     num_classes: int,
                     example_per_class: int
                     ) -> Tuple[FloatTensor, IntTensor]:
=======
    def get_examples(self, batch_id: int, num_classes: int,
                     examples_per_class: int) -> Tuple[Tensor, Tensor]:
>>>>>>> d4176786

        # select class at ramdom
        class_list = random.sample(self.class_list, k=num_classes)

        # get example for each class
        idxs = []
        for class_id in class_list:
            class_idxs = self.index_per_class[class_id]
            idxs.extend(random.choices(class_idxs, k=examples_per_class))

        random.shuffle(idxs)
        batch_x = tf.gather(self.x, idxs[:self.batch_size])
        batch_y = tf.gather(self.y, idxs[:self.batch_size])

        return batch_x, batch_y


class SingleShotMemorySampler(Sampler):
    def __init__(self,
                 x: FloatTensor,
                 augmenter: Augmenter,
                 class_per_batch: int,
                 steps_per_epoch: int = 1000,
                 warmup: int = -1) -> None:
        """Create a single shot in memory sampler.

        The `batch_size` used during training will be equal to:
        `class_per_batch * example_per_class` unless the `augmenter`
        used to create similar looking examples have a different regime.
        In that case the batch_size would be a function of how many augmented
        examples are returned by the `augmenter` function.

        Single shot samplers are used when you have a single example per class
        and solely rely on data augmentation to generate similar looking
        examples.

        If you do have multiple examples per class, you should use the
        [MultiShotMemorySampler()](multishot_memory.md).

        Memory samplers are good for datasets that fit in memory. If you have
        larger ones that needs to sample from disk then use the
        [TFRecordDatasetSampler()](tfdataset_sampler.md).


        Args:

            x: Input data. The sampler assumes that each element of X is from a
            distinct class.

            augmenter: A function that takes a batch of single examples and
            return a batch out with additional examples per class.

            steps_per_epoch: How many steps/batch per epoch. Defaults to 1000.

            class_per_batch: effectively the number of element to pass to the
            augmenter for each batch request in the single shot setting.

            warmup: Keep track of warmup epochs and let the augmenter knows
            when the warmup is over by passing along with each batch data a
            boolean `is_warmup`. See `self.get_examples()` Defaults to 0.
        """

        super().__init__(class_per_batch,
                         steps_per_epoch=steps_per_epoch,
                         augmenter=augmenter,
                         warmup=warmup)
        self.x = x
        self.num_elts = len(x)

<<<<<<< HEAD
    def get_examples(self,
                     batch_id: int,
                     num_classes: int,
                     example_per_class: int
                     ) -> Tuple[FloatTensor, IntTensor]:
=======
    def get_examples(self, batch_id: int, num_classes: int,
                     example_per_class: int) -> Tuple[Tensor, Tensor]:
>>>>>>> d4176786
        _ = batch_id
        _ = example_per_class

        # note: we draw at random the class so the sampler can scale up to
        # millions of points. Shuffling array is simply too slow
        idxs = tf.random.uniform((num_classes, ),
                                 minval=0,
                                 maxval=self.num_elts,
                                 dtype='int32')
        # ! don't cast data as different model use different type.
        y = tf.constant([int(i) for i in idxs])
        x = tf.constant([self.x[idx] for idx in y])

        return x, y<|MERGE_RESOLUTION|>--- conflicted
+++ resolved
@@ -3,11 +3,7 @@
 from typing import Optional, Tuple, Sequence
 
 import tensorflow as tf
-<<<<<<< HEAD
-from tensorflow_similarity.types import FloatTensor, IntTensor
-=======
 from tensorflow_similarity.types import FloatTensor, IntTensor, Tensor
->>>>>>> d4176786
 from tqdm.auto import tqdm
 
 from .samplers import Augmenter, Sampler
@@ -17,17 +13,10 @@
 class MultiShotMemorySampler(Sampler):
     # FIXME: typing x, y is hard.
     def __init__(self,
-<<<<<<< HEAD
-                 x: FloatTensor,
-                 y: IntTensor,
-                 class_per_batch: int,
-                 example_per_class: int = 2,
-=======
                  x,
                  y,
                  classes_per_batch: int = 2,
                  examples_per_class_per_batch: int = 2,
->>>>>>> d4176786
                  steps_per_epoch: int = 1000,
                  class_list: Sequence[int] = None,
                  total_examples_per_class: int = None,
@@ -124,16 +113,8 @@
             cl = cls[idx]
             self.index_per_class[cl].append(idx)
 
-<<<<<<< HEAD
-    def get_examples(self,
-                     batch_id: int,
-                     num_classes: int,
-                     example_per_class: int
-                     ) -> Tuple[FloatTensor, IntTensor]:
-=======
     def get_examples(self, batch_id: int, num_classes: int,
                      examples_per_class: int) -> Tuple[Tensor, Tensor]:
->>>>>>> d4176786
 
         # select class at ramdom
         class_list = random.sample(self.class_list, k=num_classes)
@@ -203,16 +184,8 @@
         self.x = x
         self.num_elts = len(x)
 
-<<<<<<< HEAD
-    def get_examples(self,
-                     batch_id: int,
-                     num_classes: int,
-                     example_per_class: int
-                     ) -> Tuple[FloatTensor, IntTensor]:
-=======
     def get_examples(self, batch_id: int, num_classes: int,
                      example_per_class: int) -> Tuple[Tensor, Tensor]:
->>>>>>> d4176786
         _ = batch_id
         _ = example_per_class
 
