--- conflicted
+++ resolved
@@ -310,11 +310,8 @@
         self._stats["num_lookups"] += 1
         return lookups
 
-<<<<<<< HEAD
-    def batch_lookup(self, predictions: FloatTensor, k: int = 5, verbose: int = 1) -> List[List[Lookup]]:
-=======
+
     def batch_lookup(self, predictions: FloatTensor, k: int = 5, verbose: int = 1) -> list[list[Lookup]]:
->>>>>>> 66c3c7f1
         """Find the k closest matches for a set of embeddings
 
         Args:
