--- conflicted
+++ resolved
@@ -5,6 +5,8 @@
 from typing import Dict, Any
 
 # @tf.keras.utils.register_keras_serializable(package="Similarity")
+
+
 class ContrastiveModel(tf.keras.Model):
     def __init__(
         self, encoder_model, projector_model, swap_representation=False
@@ -46,11 +48,7 @@
 
             l1 = self.compiled_loss(*l1_args)
             l2 = self.compiled_loss(*l2_args)
-<<<<<<< HEAD
-            loss = l1 + l2
-=======
             loss = tf.math.reduce_mean(l1 + l2)
->>>>>>> ea159f73
 
         # collect train variables from both the encoder and the projector
         tvars = self.encoder.trainable_variables + self.projector.trainable_variables  # noqa
