--- conflicted
+++ resolved
@@ -207,12 +207,8 @@
                     distance = metric_loss.distance
                 except AttributeError:
                     msg = "distance='auto' only works if the first loss is a " "metric loss"
+
                     raise ValueError(msg)
-
-<<<<<<< HEAD
-                raise ValueError(msg)
-=======
->>>>>>> 87897370
             print(f"Distance metric automatically set to {distance} use the " "distance arg to override.")
         else:
             distance = distance_canonicalizer(distance)
@@ -269,11 +265,7 @@
 
     def create_index(
         self,
-<<<<<<< HEAD
-        distance: Distance | str = "auto",
-=======
         distance: Distance | str = "cosine",
->>>>>>> 87897370
         search: Search | str = "nmslib",
         kv_store: Store | str = "memory",
         evaluator: Evaluator | str = "memory",
@@ -368,15 +360,8 @@
         """
 
         if verbose:
-<<<<<<< HEAD
-            print("[Indexing {tf.shape(x)} points]")
-            print("|-Computing embeddings")
-        with tf.device("/cpu:0"):
-            x = tf.convert_to_tensor(np.array(x))
-=======
             print(f"[Indexing {len(x)} points]")
             print("|-Computing embeddings")
->>>>>>> 87897370
 
         predictions = self.predict(x)
 
@@ -443,8 +428,6 @@
             list of list of k nearest neighboors:
             list[list[Lookup]]
         """
-        with tf.device("/cpu:0"):
-            x = tf.convert_to_tensor(np.array(x))
         predictions = self.predict(x)
 
         return self._index.batch_lookup(predictions=predictions, k=k, verbose=verbose)
@@ -529,8 +512,6 @@
             thresholds_targets = {}
 
         # predict
-        with tf.device("/cpu:0"):
-            x = tf.convert_to_tensor(np.array(x))
         predictions = self.predict(x)
 
         # calibrate
@@ -549,11 +530,11 @@
     def match(
         self,
         x: FloatTensor,
-        cutpoint="optimal",
-        no_match_label=-1,
-        k=1,
+        cutpoint: str = "optimal",
+        no_match_label: int = -1,
+        k: int = 1,
         matcher: str | ClassificationMatch = "match_nearest",
-        verbose=0,
+        verbose: int = 0,
     ):
         """Match a set of examples against the calibrated index
 
@@ -595,8 +576,6 @@
             raise ValueError("Uncalibrated model: run model.calibration()")
 
         # get predictions
-        with tf.device("/cpu:0"):
-            x = tf.convert_to_tensor(np.array(x))
         predictions = self.predict(x)
 
         # matching
@@ -647,8 +626,6 @@
         # get embeddings
         if verbose:
             print("|-Computing embeddings")
-        with tf.device("/cpu:0"):
-            x = tf.convert_to_tensor(np.array(x))
         predictions = self.predict(x)
 
         if verbose:
@@ -726,8 +703,6 @@
         # get embeddings
         if verbose:
             print("|-Computing embeddings")
-        with tf.device("/cpu:0"):
-            x = tf.convert_to_tensor(np.array(x))
         predictions = self.predict(x)
 
         results: defaultdict[str, dict[str, str | np.ndarray]] = defaultdict(dict)
