# Copyright 2021 The TensorFlow Authors
#
# Licensed under the Apache License, Version 2.0 (the "License");
# you may not use this file except in compliance with the License.
# You may obtain a copy of the License at
#
#      http://www.apache.org/licenses/LICENSE-2.0
#
# Unless required by applicable law or agreed to in writing, software
# distributed under the License is distributed on an "AS IS" BASIS,
# WITHOUT WARRANTIES OR CONDITIONS OF ANY KIND, either express or implied.
# See the License for the specific language governing permissions and
# limitations under the License.

from collections import defaultdict
from copy import copy
from pathlib import Path
from typing import DefaultDict, Dict, List, MutableMapping, MutableSequence
from typing import Optional, Sequence, Union
import numpy as np
from tabulate import tabulate
import tensorflow as tf
from tensorflow.keras.optimizers import Optimizer
from tensorflow.keras.metrics import Metric
from tensorflow.keras.losses import Loss
from tqdm.auto import tqdm

from tensorflow_similarity.classification_metrics import ClassificationMetric
from tensorflow_similarity.classification_metrics import (
    make_classification_metric,
)  # noqa
from tensorflow_similarity.distances import Distance
from tensorflow_similarity.distances import distance_canonicalizer
from tensorflow_similarity.training_metrics import DistanceMetric
from tensorflow_similarity.evaluators.evaluator import Evaluator
from tensorflow_similarity.indexer import Indexer
from tensorflow_similarity.losses import MetricLoss
from tensorflow_similarity.matchers import ClassificationMatch
from tensorflow_similarity.retrieval_metrics import RetrievalMetric
from tensorflow_similarity.stores import Store
from tensorflow_similarity.search import Search
from tensorflow_similarity.types import FloatTensor, Lookup, IntTensor, Tensor
from tensorflow_similarity.types import PandasDataFrame, CalibrationResults


@tf.keras.utils.register_keras_serializable(package="Similarity")
class SimilarityModel(tf.keras.Model):
    """Specialized Keras.Model which implement the core features needed for
    metric learning. In particular, `SimilarityModel()` supports indexing,
    searching and saving the embeddings predicted by the network.

    All Similarity models classes derive from this class to benefits from those
    core features.
    """

    # @property
    # def _index(self):
    #     if not hasattr(self, '_index'):
    #         ValueError("Index doesn't exist: index data before quering it")
    #     return self._index

    # @index.setter
    # def _index(self, index):
    #     self._index: Indexer = index

    def compile(
<<<<<<< HEAD
        self,
        optimizer: Union[Optimizer, str, Dict, List] = "rmsprop",  # noqa
        distance: Union[Distance, str] = "auto",
        loss: Union[Loss, MetricLoss, str, Dict, List] = None,
        metrics: Union[Metric, DistanceMetric, str, Dict, List] = None,
        embedding_output: int = None,
        kv_store: Union[Store, str] = "memory",
        search: Union[Search, str] = "nmslib",
        evaluator: Union[Evaluator, str] = "memory",
        stat_buffer_size: int = 1000,
        loss_weights: List = None,
        weighted_metrics: List = None,
        run_eagerly: bool = False,
        steps_per_execution: int = 1,
        **kwargs
    ):
=======
            self,
            optimizer: Union[Optimizer, str, Dict, List] = 'rmsprop',  # noqa
            distance: Union[Distance, str] = 'auto',
            loss: Union[Loss, MetricLoss, str, Dict, List] = None,
            metrics: Union[Metric, DistanceMetric, str, Dict, List] = None,
            embedding_output: int = None,
            kv_store: Union[Store, str] = 'memory',
            search: Union[Search, str] = 'nmslib',
            evaluator: Union[Evaluator, str] = 'memory',
            stat_buffer_size: int = 1000,
            loss_weights: List = None,
            weighted_metrics: List = None,
            run_eagerly: bool = False,
            steps_per_execution: int = 1,
            **kwargs):
>>>>>>> b97d8fc7
        """Configures the model for training.

            Args:

                optimizer: String (name of optimizer) or optimizer instance. See
                [tf.keras.optimizers](https://www.tensorflow.org/api_docs/python/tf/keras/optimizers).

                loss: String (name of objective function), objective function,
                any `tensorflow_similarity.loss.*` instance or a
                `tf.keras.losses.Loss` instance. See the [Losses
                documentation](../losses.md) for a list of metric learning
                specifics loss offered by TensorFlow Similairy and
                [tf.keras.losses](https://www.tensorflow.org/api_docs/python/tf/keras/losses)
                for the losses available directly in TensorFlow.


                metrics: List of metrics to be evaluated by the model during
                training and testing. Each of those can be a string,
                a function or a [tensorflow_similairty.metrics.*](../metrics.md)
                instance. Note that the metrics used for some type of
                metric-learning such as distance learning (e.g via triplet loss)
                have a different prototype than the metrics used in
                standard models and you can't use the `tf.keras.metrics` for those
                type of learning.

                Additionally many distance metrics are computed based of the
                [Indexer()](../indexer.md) performance. E.g Matching Top 1
                accuracy. For technical and performance reasons, indexing data at
                each training batch to compute those is impractical so
                those metrics are computed at epoch end via
                the [EvalCallback](../callbacks.md)

                See [Evaluation Metrics](../eval_metrics.md) for a list of
                available metrics.

                For multi-output models you can specify different metrics for
                different outputs by passing a dictionary, such as
                `metrics={'similarity': 'min_neg_gap', 'other': ['accuracy',
                'mse']}`.  You can also pass a list (len = len(outputs)) of lists
                of metrics such as `metrics=[['min_neg_gap'], ['accuracy', 'mse']]`
                or `metrics=['min_neg_gap', ['accuracy', 'mse']]`. For outputs
                which are not related to metrics learning, you can use any of the
                standard `tf.keras.metrics`.

                loss_weights: Optional list or dictionary specifying scalar
                coefficients (Python floats) to weight the loss contributions of
                different model outputs. The loss value that will be minimized
                by the model will then be the *weighted sum* of all individual
                losses, weighted by the `loss_weights` coefficients.
                If a list, it is expected to have a 1:1 mapping to the model's
                outputs. If a dict, it is expected to map output names (strings)
                to scalar coefficients.

                weighted_metrics: List of metrics to be evaluated and weighted by
                sample_weight or class_weight during training and testing.


                run_eagerly: Bool. Defaults to `False`. If `True`, this `Model`'s
                logic will not be wrapped in a `tf.function`. Recommended to leave
                this as `None` unless your `Model` cannot be run inside a
                `tf.function`.

                steps_per_execution: Int. Defaults to 1. The number of batches to
                run during each `tf.function` call. Running multiple batches
                inside a single `tf.function` call can greatly improve performance
                on TPUs or small models with a large Python overhead.
                At most, one full epoch will be run each execution. If a number
                larger than the size of the epoch is passed,  the execution will be
                truncated to the size of the epoch.
                Note that if `steps_per_execution` is set to `N`,
                `Callback.on_batch_begin` and `Callback.on_batch_end` methods will
                only be called every `N` batches (i.e. before/after each
                `tf.function` execution).

        Raises:
            ValueError: In case of invalid arguments for
                `optimizer`, `loss` or `metrics`.
        """
        # Fetching the distance used from the first loss if auto
        if distance == "auto":
            if isinstance(loss, list):
                metric_loss = loss[0]
            else:
                metric_loss = loss

            try:
                distance = metric_loss.distance
            except AttributeError:
                msg = ("distance='auto' only works if the first loss is a "
                       "metric loss")

                raise ValueError(msg)
            print(
                f"Distance metric automatically set to {distance} use the "
                "distance arg to override.",
            )
        else:
            distance = distance_canonicalizer(distance)

        # init index
        self.create_index(
            distance=distance,
            search=search,
            kv_store=kv_store,
            evaluator=evaluator,
            embedding_output=embedding_output,
            stat_buffer_size=stat_buffer_size,
        )

        # call underlying keras method
        super().compile(
            optimizer=optimizer,
            loss=loss,
            metrics=metrics,
            loss_weights=loss_weights,
            weighted_metrics=weighted_metrics,
            run_eagerly=run_eagerly,
            steps_per_execution=steps_per_execution,
            **kwargs
        )

    def create_index(
        self,
        distance: Union[Distance, str] = "cosine",
        search: Union[Search, str] = "nmslib",
        kv_store: Union[Store, str] = "memory",
        evaluator: Union[Evaluator, str] = "memory",
        embedding_output: int = None,
        stat_buffer_size: int = 1000,
    ) -> None:
        """Create the model index to make embeddings searchable via KNN.

        This method is normally called as part of `SimilarityModel.compile()`.
        However, this method is provided if users want to define a custom index
        outside of the `compile()` method.

        NOTE: This method sets `SimilarityModel._index` and will replace any
        existing index.

        Args:
            distance: Distance used to compute embeddings proximity. Defaults to
            'auto'.

            kv_store: How to store the indexed records.  Defaults to 'memory'.

            search: Which `Search()` framework to use to perform KNN search.
            Defaults to 'nmslib'.

            evaluator: What type of `Evaluator()` to use to evaluate index
            performance. Defaults to in-memory one.

            embedding_output: Which model output head predicts the embeddings
            that should be indexed. Default to None which is for single output
            model. For multi-head model, the callee, usually the
            `SimilarityModel()` class is responsible for passing the correct
            one.

            stat_buffer_size: Size of the sliding windows buffer used to compute
            index performance. Defaults to 1000.

        Raises:
            ValueError: Invalid search framework or key value store.
        """
        # check if we we need to set the embedding head
        num_outputs = len(self.output_names)
        if embedding_output is not None and embedding_output > num_outputs:
            raise ValueError(
                "Embedding_output value exceed number of model outputs"
            )

        if embedding_output is None and num_outputs > 1:
            print(
                "Embedding output set to be model output 0. ",
                "Use the embedding_output arg to override this.",
            )
            embedding_output = 0

        # fetch embedding size as some ANN libs requires it for init
        if num_outputs > 1:
            self.embedding_size = self.outputs[embedding_output].shape[1]
        else:
            self.embedding_size = self.outputs[0].shape[1]

        self._index = Indexer(
            embedding_size=self.embedding_size,
            distance=distance,
            search=search,
            kv_store=kv_store,
            evaluator=evaluator,
            embedding_output=embedding_output,
            stat_buffer_size=stat_buffer_size,
        )

    def index(
        self,
        x: Tensor,
        y: IntTensor = None,
        data: Optional[Tensor] = None,
        build: bool = True,
        verbose: int = 1,
    ):
        """Index data.

        Args:
            x: Samples to index.

            y: class ids associated with the data if any. Defaults to None.

            store_data: store the data associated with the samples in the key
            value store. Defaults to True.

            build: Rebuild the index after indexing. This is needed to make the
            new samples searchable. Set it to false to save processing time
            when calling indexing repeatidly without the need to search between
            the indexing requests. Defaults to True.

            verbose: Output indexing progress info. Defaults to 1.
        """

        if not self._index:
            raise Exception(
                "You need to compile the model with a valid"
                "distance to be able to use the indexing"
            )
        if verbose:
            print("[Indexing %d points]" % len(x))
            print("|-Computing embeddings")
        predictions = self.predict(x)
<<<<<<< HEAD
        self._index.batch_add(
            predictions=predictions,
            labels=y,
            data=data,
            build=build,
            verbose=verbose,
        )

    def lookup(
        self, x: Tensor, k: int = 5, verbose: int = 1
    ) -> List[List[Lookup]]:
=======
        self._index.batch_add(predictions=predictions,
                              labels=y,
                              data=data,
                              build=build,
                              verbose=verbose)

    def index_single(self,
                     x: Tensor,
                     y: IntTensor = None,
                     data: Optional[Tensor] = None,
                     build: bool = True,
                     verbose: int = 1):
        """Index data.

        Args:
            x: Sample to index.

            y: class id associated with the data if any. Defaults to None.

            data: store the data associated with the samples in the key
            value store. Defaults to None.

            build: Rebuild the index after indexing. This is needed to make the
            new samples searchable. Set it to false to save processing time
            when calling indexing repeatidly without the need to search between
            the indexing requests. Defaults to True.

            verbose: Output indexing progress info. Defaults to 1.
        """

        if not self._index:
            raise Exception('You need to compile the model with a valid'
                            'distance to be able to use the indexing')
        if verbose:
            print('[Indexing 1 point]')
            print('|-Computing embeddings')

        x = tf.expand_dims(x, axis=0)
        prediction = self.predict(x)
        self._index.add(prediction=prediction,
                        label=y,
                        data=data,
                        build=build,
                        verbose=verbose)

    def lookup(self,
               x: Tensor,
               k: int = 5,
               verbose: int = 1) -> List[List[Lookup]]:
>>>>>>> b97d8fc7
        """Find the k closest matches in the index for a set of samples.

        Args:
            x: Samples to match.

            k: Number of nearest neighboors to lookup. Defaults to 5.

            verbose: display progress. Default to 1.

        Returns
            list of list of k nearest neighboors:
            List[List[Lookup]]
        """
        predictions = self.predict(x)
        return self._index.batch_lookup(
            predictions=predictions, k=k, verbose=verbose
        )

    def single_lookup(self, x: Tensor, k: int = 5) -> List[Lookup]:
        """Find the k closest matches in the index for a given sample.

        Args:
            x: Sample to match.

            k: Number of nearest neighboors to lookup. Defaults to 5.

        Returns
            list of the k nearest neigboors info:
            List[Lookup]
        """
        x = tf.expand_dims(x, axis=0)
        prediction = self.predict(x)
        return self._index.single_lookup(prediction=prediction, k=k)

    def index_summary(self):
        "Display index info summary."
        self._index.print_stats()

    def calibrate(
<<<<<<< HEAD
        self,
        x: FloatTensor,
        y: IntTensor,
        thresholds_targets: MutableMapping[str, float] = {},
        k: int = 1,
        calibration_metric: Union[str, ClassificationMetric] = "f1",
        matcher: Union[str, ClassificationMatch] = "match_nearest",
        extra_metrics: MutableSequence[Union[str, ClassificationMetric]] = [
            "precision",
            "recall",
        ],  # noqa
        rounding: int = 2,
        verbose: int = 1,
    ) -> CalibrationResults:
=======
            self,
            x: FloatTensor,
            y: IntTensor,
            thresholds_targets: MutableMapping[str, float] = {},
            k: int = 1,
            calibration_metric: Union[str, ClassificationMetric] = "f1",
            matcher: Union[str, ClassificationMatch] = 'match_nearest',
            extra_metrics: MutableSequence[Union[str, ClassificationMetric]] = [
                'precision', 'recall'
            ],  # noqa
            rounding: int = 2,
            verbose: int = 1) -> CalibrationResults:
>>>>>>> b97d8fc7
        """Calibrate model thresholds using a test dataset.

        TODO: more detailed explaination.

        Args:

            x: examples to use for the calibration.

            y: labels associated with the calibration examples.

            thresholds_targets: Dict of performance targets to (if possible)
            meet with respect to the `calibration_metric`.

            calibration_metric:
            [ClassificationMetric()](classification_metrics/overview.md) used
            to evaluate the performance of the index.

            k: How many neighboors to use during the calibration.
            Defaults to 1.

            matcher: {'match_nearest', 'match_majority_vote'} or
            ClassificationMatch object. Defines the classification matching,
            e.g., match_nearest will count a True Positive if the query_label
            is equal to the label of the nearest neighbor and the distance is
            less than or equal to the distance threshold. Defaults to
            'match_nearest'.

            extra_metrics: List of additional
            `tf.similarity.classification_metrics.ClassificationMetric()`
            to compute and report. Defaults to ['precision', 'recall'].


            rounding: Metric rounding. Default to 2 digits.

            verbose: Be verbose and display calibration results.
            Defaults to 1.

        Returns:
            CalibrationResults containing the thresholds and cutpoints Dicts.
        """

        # predict
        predictions = self.predict(x)

        # calibrate
        return self._index.calibrate(
            predictions=predictions,
            target_labels=y,
            thresholds_targets=thresholds_targets,
            k=k,
            calibration_metric=calibration_metric,
            matcher=matcher,
            extra_metrics=extra_metrics,
            rounding=rounding,
            verbose=verbose,
        )

    def match(
        self,
        x: FloatTensor,
        cutpoint="optimal",
        no_match_label=-1,
        k=1,
        matcher: Union[str, ClassificationMatch] = "match_nearest",
        verbose=0,
    ):
        """Match a set of examples against the calibrated index

        For the match function to work, the index must be calibrated using
        calibrate().

        Args:
            x: Batch of examples to be matched against the index.

            cutpoint: Which calibration threshold to use.
            Defaults to 'optimal' which is the optimal F1 threshold computed
            using calibrate().

            no_match_label: Which label value to assign when there is no
            match. Defaults to -1.

            k: How many neighboors to use during the calibration.
            Defaults to 1.

            matcher: {'match_nearest', 'match_majority_vote'} or
            ClassificationMatch object. Defines the classification matching,
            e.g., match_nearest will count a True Positive if the query_label
            is equal to the label of the nearest neighbor and the distance is
            less than or equal to the distance threshold.

            verbose. Be verbose. Defaults to 0.

        Returns:
            List of class ids that matches for each supplied example

        Notes:
            This function matches all the cutpoints at once internally as there
            is little performance downside to do so and allows to do the
            evaluation in a single go.

        """
        # basic checks
        if not self._index.is_calibrated:
            raise ValueError("Uncalibrated model: run model.calibration()")

        # get predictions
        predictions = self.predict(x)

        # matching
        matches = self._index.match(
            predictions,
            no_match_label=no_match_label,
            k=k,
            matcher=matcher,
            verbose=verbose,
        )

        # select which matches to return
        if cutpoint == "all":  # returns all the cutpoints for eval purpose.
            return matches
        else:  # normal match behavior - returns a specific cut point
            return matches[cutpoint]

    def evaluate_retrieval(
        self,
        x: Tensor,
        y: IntTensor,
        retrieval_metrics: Sequence[RetrievalMetric],  # noqa
        verbose: int = 1,
    ) -> Dict[str, np.ndarray]:
        """Evaluate the quality of the index against a test dataset.

        Args:
            x: Examples to be matched against the index.

            y: Label associated with the examples supplied.

            retrieval_metrics: List of
            [RetrievalMetric()](retrieval_metrics/overview.md) to compute.

            verbose (int, optional): Display results if set to 1 otherwise
            results are returned silently. Defaults to 1.

        Returns:
            Dictionary of metric results where keys are the metric names and
            values are the metrics values.
        """
        # get embeddings
        if verbose:
            print("|-Computing embeddings")
        predictions = self.predict(x)

        if verbose:
            print("|-Computing retrieval metrics")

        results = self._index.evaluate_retrieval(
            predictions=predictions,
            target_labels=y,
            retrieval_metrics=retrieval_metrics,
            verbose=verbose,
        )

        if verbose:
            table = zip(results.keys(), results.values())
            headers = ["metric", "Value"]
            print("\n [Summary]\n")
            print(tabulate(table, headers=headers))

        return results

    def evaluate_classification(
        self,
        x: Tensor,
        y: IntTensor,
        k: int = 1,
        extra_metrics: MutableSequence[Union[str, ClassificationMetric]] = [
<<<<<<< HEAD
            "precision",
            "recall",
        ],  # noqa
        matcher: Union[str, ClassificationMatch] = "match_nearest",
        verbose: int = 1,
=======
            'precision', 'recall'
        ],  # noqa
        matcher: Union[str, ClassificationMatch] = 'match_nearest',
        verbose: int = 1
>>>>>>> b97d8fc7
    ) -> DefaultDict[str, Dict[str, Union[str, np.ndarray]]]:
        """Evaluate model classification matching on a given evaluation dataset.

        Args:
            x: Examples to be matched against the index.

            y: Label associated with the examples supplied.

            k: How many neighbors to use to perform the evaluation.
            Defaults to 1.

            extra_metrics: List of additional
            `tf.similarity.classification_metrics.ClassificationMetric()` to
            compute and report. Defaults to ['precision', 'recall'].

            matcher: {'match_nearest', 'match_majority_vote'} or
            ClassificationMatch object. Defines the classification matching,
            e.g., match_nearest will count a True Positive if the query_label
            is equal to the label of the nearest neighbor and the distance is
            less than or equal to the distance threshold.

            verbose (int, optional): Display results if set to 1 otherwise
            results are returned silently. Defaults to 1.

        Returns:
            Dictionary of (distance_metrics.md)[evaluation metrics]
        """
        # There is some code duplication in this function but that is the best
        # solution to keep the end-user API clean and doing inferences once.

        if not self._index.is_calibrated:
            raise ValueError("Uncalibrated model: run model.calibration()")
        cal_metric = self._index.get_calibration_metric()

        # get embeddings
        if verbose:
            print("|-Computing embeddings")
        predictions = self.predict(x)

<<<<<<< HEAD
        results: DefaultDict[
            str, Dict[str, Union[str, np.ndarray]]
        ] = defaultdict(dict)
=======
        results: DefaultDict[str, Dict[str,
                                       Union[str,
                                             np.ndarray]]] = (defaultdict(dict))
>>>>>>> b97d8fc7

        if verbose:
            pb = tqdm(
                total=len(self._index.cutpoints), desc="Evaluating cutpoints"
            )

        for cp_name, cp_data in self._index.cutpoints.items():
            # create a metric that match at the requested k and threshold
            distance_threshold = float(cp_data["distance"])
            metric = make_classification_metric(cal_metric.name)
            metrics = copy(extra_metrics)
            metrics.append(metric)

            res: Dict[str, Union[str, np.ndarray]] = {}
            res.update(
<<<<<<< HEAD
                self._index.evaluate_classification(
                    predictions,
                    y,
                    [distance_threshold],
                    metrics=metrics,
                    matcher=matcher,
                    k=k,
                )
            )
            res["distance"] = tf.constant([distance_threshold])
            res["name"] = cp_name
=======
                self._index.evaluate_classification(predictions,
                                                    y, [distance_threshold],
                                                    metrics=metrics,
                                                    matcher=matcher,
                                                    k=k))
            res['distance'] = tf.constant([distance_threshold])
            res['name'] = cp_name
>>>>>>> b97d8fc7
            results[cp_name] = res
            if verbose:
                pb.update()

        if verbose:
            pb.close()

        if verbose:
            headers = ["name", cal_metric.name]
            for i in results["optimal"].keys():
                if i not in headers:
                    headers.append(str(i))
            rows = []
            for data in results.values():
                rows.append([data[v] for v in headers])
            print("\n [Summary]\n")
            print(tabulate(rows, headers=headers))

        return results

    def reset_index(self):
        "Reinitialize the index"
        self._index.reset()

    def index_size(self) -> int:
        "Return the index size"
        return self._index.size()

    def load_index(self, filepath: str):
        """Load Index data from a checkpoint and initialize underlying
        structure with the reloaded data.

        Args:
            path: Directory where the checkpoint is located.
            verbose: Be verbose. Defaults to 1.
        """

        index_path = Path(filepath) / "index"
        self._index = Indexer.load(index_path)

    def save_index(self, filepath, compression=True):
        """Save the index to disk

        Args:
            path: directory where to save the index
            compression: Store index data compressed. Defaults to True.
        """
        index_path = Path(filepath) / "index"
        self._index.save(index_path, compression=compression)

    def save(
        self,
        filepath: str,
        save_index: bool = True,
        compression: bool = True,
        overwrite: bool = True,
        include_optimizer: bool = True,
        signatures=None,
        options=None,
        save_traces: bool = True,
    ):
        """Save the model and the index.

        Args:
            filepath: where to save the model.

            save_index: Save the index content. Defaults to True.

            compression: Compress index data. Defaults to True.

            overwrite: Overwrite previous model. Defaults to True.

            include_optimizer: Save optimizer state. Defaults to True.

            signatures: Signatures to save with the model. Defaults to None.

            options: A `tf.saved_model.SaveOptions` to save with the model.
            Defaults to None.

            save_traces (optional): When enabled, the SavedModel will
            store the function traces for each layer. This can be disabled,
            so that only the configs of each layer are stored.
            Defaults to True. Disabling this will decrease serialization
            time and reduce file size, but it requires that all
            custom layers/models implement a get_config() method.
        """

        # save trace doesn't exist prior to 2.4 -- asking for it but not
        # using it

        # call underlying keras method to save the mode graph and its weights
        tf.keras.models.save_model(
            self,
            filepath,
            overwrite=overwrite,
            include_optimizer=include_optimizer,
            signatures=signatures,
            options=options,
            save_traces=save_traces,
        )
        if hasattr(self, "_index") and self._index and save_index:
            self.save_index(filepath, compression=compression)
        else:
            print("Index not saved as save_index=False")

    def to_data_frame(self, num_items: int = 0) -> PandasDataFrame:
        """Export data as pandas dataframe

        Args:
            num_items (int, optional): Num items to export to the dataframe.
            Defaults to 0 (unlimited).

        Returns:
            pd.DataFrame: a pandas dataframe.
        """
        return self._index.to_data_frame(num_items=num_items)

    # We don't need from_config as the index is reloaded separatly.
    # this is kept as a reminder that it was looked into and decided to split
    # the index reloading instead of overloading this method.
    # @classmethod
    # def from_config(cls, config):
    #     return super().from_config(**config)<|MERGE_RESOLUTION|>--- conflicted
+++ resolved
@@ -26,9 +26,7 @@
 from tqdm.auto import tqdm
 
 from tensorflow_similarity.classification_metrics import ClassificationMetric
-from tensorflow_similarity.classification_metrics import (
-    make_classification_metric,
-)  # noqa
+from tensorflow_similarity.classification_metrics import make_classification_metric  # noqa
 from tensorflow_similarity.distances import Distance
 from tensorflow_similarity.distances import distance_canonicalizer
 from tensorflow_similarity.training_metrics import DistanceMetric
@@ -64,7 +62,6 @@
     #     self._index: Indexer = index
 
     def compile(
-<<<<<<< HEAD
         self,
         optimizer: Union[Optimizer, str, Dict, List] = "rmsprop",  # noqa
         distance: Union[Distance, str] = "auto",
@@ -81,23 +78,6 @@
         steps_per_execution: int = 1,
         **kwargs
     ):
-=======
-            self,
-            optimizer: Union[Optimizer, str, Dict, List] = 'rmsprop',  # noqa
-            distance: Union[Distance, str] = 'auto',
-            loss: Union[Loss, MetricLoss, str, Dict, List] = None,
-            metrics: Union[Metric, DistanceMetric, str, Dict, List] = None,
-            embedding_output: int = None,
-            kv_store: Union[Store, str] = 'memory',
-            search: Union[Search, str] = 'nmslib',
-            evaluator: Union[Evaluator, str] = 'memory',
-            stat_buffer_size: int = 1000,
-            loss_weights: List = None,
-            weighted_metrics: List = None,
-            run_eagerly: bool = False,
-            steps_per_execution: int = 1,
-            **kwargs):
->>>>>>> b97d8fc7
         """Configures the model for training.
 
             Args:
@@ -326,7 +306,7 @@
             print("[Indexing %d points]" % len(x))
             print("|-Computing embeddings")
         predictions = self.predict(x)
-<<<<<<< HEAD
+
         self._index.batch_add(
             predictions=predictions,
             labels=y,
@@ -334,16 +314,6 @@
             build=build,
             verbose=verbose,
         )
-
-    def lookup(
-        self, x: Tensor, k: int = 5, verbose: int = 1
-    ) -> List[List[Lookup]]:
-=======
-        self._index.batch_add(predictions=predictions,
-                              labels=y,
-                              data=data,
-                              build=build,
-                              verbose=verbose)
 
     def index_single(self,
                      x: Tensor,
@@ -384,11 +354,9 @@
                         build=build,
                         verbose=verbose)
 
-    def lookup(self,
-               x: Tensor,
-               k: int = 5,
-               verbose: int = 1) -> List[List[Lookup]]:
->>>>>>> b97d8fc7
+    def lookup(
+        self, x: Tensor, k: int = 5, verbose: int = 1
+    ) -> List[List[Lookup]]:
         """Find the k closest matches in the index for a set of samples.
 
         Args:
@@ -428,7 +396,6 @@
         self._index.print_stats()
 
     def calibrate(
-<<<<<<< HEAD
         self,
         x: FloatTensor,
         y: IntTensor,
@@ -437,26 +404,11 @@
         calibration_metric: Union[str, ClassificationMetric] = "f1",
         matcher: Union[str, ClassificationMatch] = "match_nearest",
         extra_metrics: MutableSequence[Union[str, ClassificationMetric]] = [
-            "precision",
-            "recall",
+            "precision", "recall"
         ],  # noqa
         rounding: int = 2,
         verbose: int = 1,
     ) -> CalibrationResults:
-=======
-            self,
-            x: FloatTensor,
-            y: IntTensor,
-            thresholds_targets: MutableMapping[str, float] = {},
-            k: int = 1,
-            calibration_metric: Union[str, ClassificationMetric] = "f1",
-            matcher: Union[str, ClassificationMatch] = 'match_nearest',
-            extra_metrics: MutableSequence[Union[str, ClassificationMetric]] = [
-                'precision', 'recall'
-            ],  # noqa
-            rounding: int = 2,
-            verbose: int = 1) -> CalibrationResults:
->>>>>>> b97d8fc7
         """Calibrate model thresholds using a test dataset.
 
         TODO: more detailed explaination.
@@ -633,18 +585,10 @@
         y: IntTensor,
         k: int = 1,
         extra_metrics: MutableSequence[Union[str, ClassificationMetric]] = [
-<<<<<<< HEAD
-            "precision",
-            "recall",
+            "precision", "recall"
         ],  # noqa
         matcher: Union[str, ClassificationMatch] = "match_nearest",
         verbose: int = 1,
-=======
-            'precision', 'recall'
-        ],  # noqa
-        matcher: Union[str, ClassificationMatch] = 'match_nearest',
-        verbose: int = 1
->>>>>>> b97d8fc7
     ) -> DefaultDict[str, Dict[str, Union[str, np.ndarray]]]:
         """Evaluate model classification matching on a given evaluation dataset.
 
@@ -684,15 +628,9 @@
             print("|-Computing embeddings")
         predictions = self.predict(x)
 
-<<<<<<< HEAD
         results: DefaultDict[
             str, Dict[str, Union[str, np.ndarray]]
         ] = defaultdict(dict)
-=======
-        results: DefaultDict[str, Dict[str,
-                                       Union[str,
-                                             np.ndarray]]] = (defaultdict(dict))
->>>>>>> b97d8fc7
 
         if verbose:
             pb = tqdm(
@@ -708,7 +646,6 @@
 
             res: Dict[str, Union[str, np.ndarray]] = {}
             res.update(
-<<<<<<< HEAD
                 self._index.evaluate_classification(
                     predictions,
                     y,
@@ -720,15 +657,6 @@
             )
             res["distance"] = tf.constant([distance_threshold])
             res["name"] = cp_name
-=======
-                self._index.evaluate_classification(predictions,
-                                                    y, [distance_threshold],
-                                                    metrics=metrics,
-                                                    matcher=matcher,
-                                                    k=k))
-            res['distance'] = tf.constant([distance_threshold])
-            res['name'] = cp_name
->>>>>>> b97d8fc7
             results[cp_name] = res
             if verbose:
                 pb.update()
