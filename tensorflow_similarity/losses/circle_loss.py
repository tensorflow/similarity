# Copyright 2020 The TensorFlow Authors. All Rights Reserved.
#
# Licensed under the Apache License, Version 2.0 (the "License");
# you may not use this file except in compliance with the License.
# You may obtain a copy of the License at
#
#     http://www.apache.org/licenses/LICENSE-2.0
#
# Unless required by applicable law or agreed to in writing, software
# distributed under the License is distributed on an "AS IS" BASIS,
# WITHOUT WARRANTIES OR CONDITIONS OF ANY KIND, either express or implied.
# See the License for the specific language governing permissions and
# limitations under the License.
# ==============================================================================
<<<<<<< HEAD
"""Circle Loss
=======
"""Circle Loss.
>>>>>>> c22e1e7a
    [Circle Loss: A Unified Perspective of Pair Similarity Optimization](https://arxiv.org/abs/2002.10857)
"""
from typing import Any, Callable, Union

import tensorflow as tf

from tensorflow_similarity.algebra import build_masks
from tensorflow_similarity.distances import Distance, distance_canonicalizer
from tensorflow_similarity.types import FloatTensor, IntTensor

from .metric_loss import MetricLoss
from .utils import logsumexp


def circle_loss(
    query_labels: IntTensor,
    query_embeddings: FloatTensor,
    key_labels: IntTensor,
    key_embeddings: FloatTensor,
    distance: Callable,
    remove_diagonal: bool = True,
    gamma: float = 80,
    margin: float = 0.4,
) -> Any:
<<<<<<< HEAD
    """Circle loss computations
=======
    """Circle loss computations.
>>>>>>> c22e1e7a

    The original paper used cosine similarity while this loss has been modified
    to work with cosine distance.

    Args:
        query_labels: labels associated with the query embed.

        query_embeddings: Embedded query examples.

        key_labels: labels associated with the key embed.

        key_embeddings: Embedded key examples.

        distance: Which distance function to use to compute the pairwise
        distances between embeddings. The distance is expected to be
        between [0, 2]. Defaults to 'cosine'.

        remove_diagonal: Bool. If True, will set diagonal to False in positive pair mask

        gamma: Scaling term. Defaults to 80. Note: Large values cause the
        LogSumExp to return the Max pair and reduces the weighted mixing of all
        pairs. Should be hypertuned.

        margin: Used to weight the distance. Below this distance, negatives are
        up weighted and positives are down weighted. Similarly, above this
        distance negatives are down weighted and positive are up weighted.
        Defaults to 0.4.

    Returns:
        Loss: The loss value for the current batch.
    """

    # Switched from what's in the paper to work with distance instead of
    # similarity.
    optim_pos = margin
    optim_neg = 1 + margin
    delta_pos = margin
    delta_neg = 1 - margin

    # label
    batch_size = tf.size(query_labels)

    # [distances]
    pairwise_distances = distance(query_embeddings, key_embeddings)

    # [masks] -> filter to keep only the relevant value - zero the rest
    positive_mask, negative_mask = build_masks(
        query_labels,
        key_labels,
        batch_size=batch_size,
        remove_diagonal=remove_diagonal,
    )

    valid_anchors = tf.math.logical_and(
        tf.math.reduce_any(positive_mask, axis=1),
        tf.math.reduce_any(negative_mask, axis=1),
    )

    # Cast masks as floats to support multiply
    valid_anchors = tf.cast(valid_anchors, dtype=pairwise_distances.dtype)
    positive_mask = tf.cast(positive_mask, dtype=pairwise_distances.dtype)
    negative_mask = tf.cast(negative_mask, dtype=pairwise_distances.dtype)

    # [weights] from  (5) in 3.1 using optim values of 3.2
    # Implementation note: we do all the computation on the full pairwise and
    # filter at then end to keep only relevant values.

    # positive weights
    pos_weights = optim_pos + pairwise_distances  # (5) in 3.1
    pos_weights = pos_weights * positive_mask  # filter
    pos_weights = tf.maximum(pos_weights, 0.0)  # clip at zero

    # negative weights
    neg_weights = optim_neg - pairwise_distances  # (5) in 3.1
    neg_weights = neg_weights * negative_mask  # filter
    neg_weights = tf.maximum(neg_weights, 0.0)  # clip at zero

    # Subtract the between and within class margins
    pos_dists = delta_pos - pairwise_distances
    neg_dists = delta_neg - pairwise_distances

    # distances filtering
    # applying weights as in (4) in 3.1
    pos_wdists = -1 * gamma * pos_weights * pos_dists
    neg_wdists = gamma * neg_weights * neg_dists

    p_loss = logsumexp(pos_wdists, positive_mask)
    n_loss = logsumexp(neg_wdists, negative_mask)

    # Remove any anchors that have empty neg or pos pairs.
    # NOTE: reshape is required here because valid_anchors is [m] and
    #       p_loss + n_loss is [m, 1].
    circle_loss = tf.math.multiply(
        p_loss + n_loss, tf.reshape(valid_anchors, (-1, 1))
    )

    return circle_loss


@tf.keras.utils.register_keras_serializable(package="Similarity")
class CircleLoss(MetricLoss):
    """Computes the CircleLoss.

    Circle Loss: A Unified Perspective of Pair Similarity Optimization
    https://arxiv.org/abs/2002.10857

    The original paper used cosine similarity while this loss has been
    modified to work with a distance such as cosine or euclidean.

    `y_true` must be  a 1-D integer `Tensor` of shape (batch_size,).
    It's values represent the classes associated with the examples as
    **integer  values**.

    `y_pred` must be 2-D float `Tensor`  of L2 normalized embedding vectors.
    you can use the layer `tensorflow_similarity.layers.L2Embedding()` as the
    last layer of your model to ensure your model output is properly
    normalized.
    """

    def __init__(
        self,
        distance: Union[Distance, str] = "cosine",
        gamma: float = 80.0,
        margin: float = 0.40,
        name: str = "CircleLoss",
        **kwargs
    ):
        """Initializes a CircleLoss

        Args:
            distance: Which distance function to use to compute the pairwise
            distances between embeddings. The distance is expected to be
            between [0, 2]. Defaults to 'cosine'.

            gamma: Scaling term. Defaults to 80. Note: Large values cause the
            LogSumExp to return the Max pair and reduces the weighted mixing
            of all pairs. Should be hypertuned.

            margin: Used to weight the distance. Below this distance, negatives
            are up weighted and positives are down weighted. Similarly, above
            this distance negatives are down weighted and positive are up
            weighted. Defaults to 0.4.

            name: Loss name. Defaults to CircleLoss.
        """

        # distance canonicalization
        distance = distance_canonicalizer(distance)
        self.distance = distance

        super().__init__(
            circle_loss,
            name=name,
            distance=distance,
            gamma=gamma,
            margin=margin,
            **kwargs
        )<|MERGE_RESOLUTION|>--- conflicted
+++ resolved
@@ -12,11 +12,7 @@
 # See the License for the specific language governing permissions and
 # limitations under the License.
 # ==============================================================================
-<<<<<<< HEAD
-"""Circle Loss
-=======
 """Circle Loss.
->>>>>>> c22e1e7a
     [Circle Loss: A Unified Perspective of Pair Similarity Optimization](https://arxiv.org/abs/2002.10857)
 """
 from typing import Any, Callable, Union
@@ -41,11 +37,7 @@
     gamma: float = 80,
     margin: float = 0.4,
 ) -> Any:
-<<<<<<< HEAD
-    """Circle loss computations
-=======
     """Circle loss computations.
->>>>>>> c22e1e7a
 
     The original paper used cosine similarity while this loss has been modified
     to work with cosine distance.
