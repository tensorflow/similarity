--- conflicted
+++ resolved
@@ -12,11 +12,7 @@
 # See the License for the specific language governing permissions and
 # limitations under the License.
 # ==============================================================================
-<<<<<<< HEAD
-"""Triplet Loss
-=======
 """Triplet Loss.
->>>>>>> d615188a
     FaceNet: A Unified Embedding for Face Recognition and Clustering
     https://arxiv.org/abs/1503.03832
 """
@@ -27,32 +23,6 @@
 from tensorflow_similarity.algebra import build_masks
 from tensorflow_similarity.distances import Distance, distance_canonicalizer
 from tensorflow_similarity.types import FloatTensor, IntTensor
-<<<<<<< HEAD
-
-from .metric_loss import MetricLoss
-from .utils import compute_loss, negative_distances, positive_distances
-
-
-def triplet_loss(
-    query_labels: IntTensor,
-    query_embeddings: FloatTensor,
-    key_labels: IntTensor,
-    key_embeddings: FloatTensor,
-    distance: Callable,
-    remove_diagonal: bool = True,
-    positive_mining_strategy: str = "hard",
-    negative_mining_strategy: str = "semi-hard",
-    soft_margin: bool = False,
-    margin: float = 1.0,
-) -> Any:
-    """Triplet loss computations
-
-    Args:
-        query_labels: labels associated with the query embed.
-
-        query_embeddings: Embedded query examples.
-
-=======
 
 from .metric_loss import MetricLoss
 from .utils import compute_loss, negative_distances, positive_distances
@@ -77,7 +47,6 @@
 
         query_embeddings: Embedded query examples.
 
->>>>>>> d615188a
         key_labels: labels associated with the key embed.
 
         key_embeddings: Embedded key examples.
@@ -175,11 +144,7 @@
         name: str = "TripletLoss",
         **kwargs
     ):
-<<<<<<< HEAD
-        """Initializes the TripletLoss
-=======
         """Initializes the TripletLoss.
->>>>>>> d615188a
 
         Args:
             distance: Which distance function to use to compute
