# Copyright 2020 The TensorFlow Authors. All Rights Reserved.
#
# Licensed under the Apache License, Version 2.0 (the "License");
# you may not use this file except in compliance with the License.
# You may obtain a copy of the License at
#
#     http://www.apache.org/licenses/LICENSE-2.0
#
# Unless required by applicable law or agreed to in writing, software
# distributed under the License is distributed on an "AS IS" BASIS,
# WITHOUT WARRANTIES OR CONDITIONS OF ANY KIND, either express or implied.
# See the License for the specific language governing permissions and
# limitations under the License.
# ==============================================================================
<<<<<<< HEAD
"""Soft Nearest Neighbors Loss
=======
"""Soft Nearest Neighbors Loss.
>>>>>>> c22e1e7a
    FaceNet: A Unified Embedding for Face Recognition and Clustering
    https://arxiv.org/abs/1902.01889
"""
from typing import Any, Callable, Union

import tensorflow as tf

from tensorflow_similarity.algebra import build_masks
from tensorflow_similarity.distances import Distance, distance_canonicalizer
from tensorflow_similarity.types import FloatTensor, IntTensor

from .metric_loss import MetricLoss


def soft_nn_loss(
    query_labels: IntTensor,
    query_embeddings: FloatTensor,
    key_labels: IntTensor,
    key_embeddings: FloatTensor,
    distance: Callable,
    temperature: float,
    remove_diagonal: bool = True,
) -> Any:
    """Computes the soft nearest neighbors loss.

    Args:
        query_labels: labels associated with the query embed.
        query_embeddings: Embedded query examples.
        key_labels: labels associated with the key embed.
        key_embeddings: Embedded key examples.
        distance: Which distance function to use to compute the pairwise.
        temperature: Controls relative importance given
                        to the pair of points.
        remove_diagonal: Bool. If True, will set diagonal to False in positive pair mask

    Returns:
        loss: loss value for the current batch.
    """

    batch_size = tf.size(query_labels)
    eps = 1e-9

    pairwise_dist = distance(query_embeddings, key_embeddings)
    pairwise_dist = pairwise_dist / temperature
    negexpd = tf.math.exp(-pairwise_dist)

    # Mask out diagonal entries
    diag = tf.linalg.diag(tf.ones(batch_size, dtype=tf.bool))
    diag_mask = tf.cast(tf.logical_not(diag), dtype=tf.float32)
    negexpd = tf.math.multiply(negexpd, diag_mask)

    # creating mask to sample same class neighboorhood
    pos_mask, _ = build_masks(
        query_labels,
        key_labels,
        batch_size=batch_size,
        remove_diagonal=remove_diagonal,
    )
    pos_mask = tf.cast(pos_mask, dtype=tf.float32)

    # all class neighborhood
    alcn = tf.reduce_sum(negexpd, axis=1)

    # same class neighborhood
    sacn = tf.reduce_sum(tf.math.multiply(negexpd, pos_mask), axis=1)

    # exclude examples with unique class from loss calculation
    excl = tf.math.not_equal(
        tf.reduce_sum(pos_mask, axis=1), tf.zeros(batch_size)
    )
    excl = tf.cast(excl, tf.float32)

    loss = tf.math.divide(sacn, alcn)
    loss = -tf.multiply(tf.math.log(eps + loss), excl)

    return loss


@tf.keras.utils.register_keras_serializable(package="Similarity")
class SoftNearestNeighborLoss(MetricLoss):
    """Computes the soft nearest neighbors loss in an online fashion.

    Similar to TripletLoss, this loss compares intra- and inter-class
    distances. However, unlike TripletLoss, this loss uses all
    positive and negative examples in the batch.
    See: https://arxiv.org/abs/1902.01889 for the original paper.

    `labels` must be  a 1-D integer `Tensor` of shape (batch_size,).
    It's values represent the classes associated with the examples as
    **integer  values**.

    `embeddings` must be 2-D float `Tensor` of embedding vectors.
    """

    def __init__(
        self,
        distance: Union[Distance, str] = "sql2",
        temperature: float = 1,
        name: str = "SoftNearestNeighborLoss",
        **kwargs
    ):
        """Initializes the SoftNearestNeighborLoss Loss

        Args:
            `distance`: Which distance function to use to compute
                        the pairwise distances between embeddings.
                        Defaults to 'sql2'.

            `temperature`: Alters the value of loss function.
                           Defaults to 1.

            `name`: Loss name. Defaults to SoftNearestNeighborLoss.
        """
        # distance canonicalization
        distance = distance_canonicalizer(distance)
        self.distance = distance
        self.temperature = temperature

        super().__init__(
            fn=soft_nn_loss,
            name=name,
            distance=distance,
            temperature=temperature,
            **kwargs
        )<|MERGE_RESOLUTION|>--- conflicted
+++ resolved
@@ -12,11 +12,7 @@
 # See the License for the specific language governing permissions and
 # limitations under the License.
 # ==============================================================================
-<<<<<<< HEAD
-"""Soft Nearest Neighbors Loss
-=======
 """Soft Nearest Neighbors Loss.
->>>>>>> c22e1e7a
     FaceNet: A Unified Embedding for Face Recognition and Clustering
     https://arxiv.org/abs/1902.01889
 """
