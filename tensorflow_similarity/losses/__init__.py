# Copyright 2021 The TensorFlow Authors
#
# Licensed under the Apache License, Version 2.0 (the "License");
# you may not use this file except in compliance with the License.
# You may obtain a copy of the License at
#
#      http://www.apache.org/licenses/LICENSE-2.0
#
# Unless required by applicable law or agreed to in writing, software
# distributed under the License is distributed on an "AS IS" BASIS,
# WITHOUT WARRANTIES OR CONDITIONS OF ANY KIND, either express or implied.
# See the License for the specific language governing permissions and
# limitations under the License.

"""
Contrastive learning specialized losses.
"""
from .pn_loss import PNLoss  # noqa
from .triplet_loss import TripletLoss  # noqa
from .metric_loss import MetricLoss  # noqa
from .circle_loss import CircleLoss  # noqa
from .multisim_loss import MultiSimilarityLoss  # noqa
from .simsiam import SimSiamLoss  # noqa
from .simclr import SimCLRLoss  # noqa
from .vicreg import VicReg  # noqa
from .barlow import Barlow  # noqa
from .softnn_loss import SoftNearestNeighborLoss  # noqa
<<<<<<< HEAD
from .arcface_loss import ArcFaceLoss  # noqa
=======
from .triplet_loss import TripletLoss  # noqa
from .vicreg import VicReg  # noqa
from .xbm_loss import XBM  # noqa
>>>>>>> 080c314e
<|MERGE_RESOLUTION|>--- conflicted
+++ resolved
@@ -23,12 +23,5 @@
 from .simsiam import SimSiamLoss  # noqa
 from .simclr import SimCLRLoss  # noqa
 from .vicreg import VicReg  # noqa
-from .barlow import Barlow  # noqa
-from .softnn_loss import SoftNearestNeighborLoss  # noqa
-<<<<<<< HEAD
 from .arcface_loss import ArcFaceLoss  # noqa
-=======
-from .triplet_loss import TripletLoss  # noqa
-from .vicreg import VicReg  # noqa
 from .xbm_loss import XBM  # noqa
->>>>>>> 080c314e
