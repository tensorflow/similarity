--- conflicted
+++ resolved
@@ -11,10 +11,7 @@
 # WITHOUT WARRANTIES OR CONDITIONS OF ANY KIND, either express or implied.
 # See the License for the specific language governing permissions and
 # limitations under the License.
-<<<<<<< HEAD
 __version__ = '0.14'
-=======
-__version__ = '0.13.42'
 
 from . import architectures  # noqa
 from . import classification_metrics  # noqa
@@ -34,5 +31,4 @@
 from . import indexer  # noqa
 from . import layers  # noqa
 from . import types  # noqa
-from . import utils  # noqa
->>>>>>> b97d8fc7
+from . import utils  # noqa