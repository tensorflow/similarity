# Copyright 2021 The TensorFlow Authors
#
# Licensed under the Apache License, Version 2.0 (the "License");
# you may not use this file except in compliance with the License.
# You may obtain a copy of the License at
#
#      http://www.apache.org/licenses/LICENSE-2.0
#
# Unless required by applicable law or agreed to in writing, software
# distributed under the License is distributed on an "AS IS" BASIS,
# WITHOUT WARRANTIES OR CONDITIONS OF ANY KIND, either express or implied.
# See the License for the specific language governing permissions and
# limitations under the License.
<<<<<<< HEAD
__version__ = "0.16.8"
=======
__version__ = "0.17.0.dev10"
>>>>>>> 080c314e


from . import algebra  # noqa
from . import architectures  # noqa
from . import augmenters  # noqa
from . import callbacks  # noqa
from . import classification_metrics  # noqa
from . import distances  # noqa
from . import evaluators  # noqa
from . import indexer  # noqa
from . import layers  # noqa
from . import losses  # noqa
from . import matchers  # noqa
from . import models  # noqa
from . import retrieval_metrics  # noqa
from . import samplers  # noqa
from . import schedules  # noqa
from . import search  # noqa
from . import stores  # noqa
from . import training_metrics  # noqa
from . import types  # noqa
from . import utils  # noqa
from . import visualization  # noqa<|MERGE_RESOLUTION|>--- conflicted
+++ resolved
@@ -11,11 +11,7 @@
 # WITHOUT WARRANTIES OR CONDITIONS OF ANY KIND, either express or implied.
 # See the License for the specific language governing permissions and
 # limitations under the License.
-<<<<<<< HEAD
-__version__ = "0.16.8"
-=======
 __version__ = "0.17.0.dev10"
->>>>>>> 080c314e
 
 
 from . import algebra  # noqa
