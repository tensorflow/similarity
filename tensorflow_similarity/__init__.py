# Copyright 2021 The TensorFlow Authors
#
# Licensed under the Apache License, Version 2.0 (the "License");
# you may not use this file except in compliance with the License.
# You may obtain a copy of the License at
#
#      http://www.apache.org/licenses/LICENSE-2.0
#
# Unless required by applicable law or agreed to in writing, software
# distributed under the License is distributed on an "AS IS" BASIS,
# WITHOUT WARRANTIES OR CONDITIONS OF ANY KIND, either express or implied.
# See the License for the specific language governing permissions and
# limitations under the License.
<<<<<<< HEAD
__version__ = '0.14.0'
=======
__version__ = '0.14.5'


from . import algebra  # noqa
from . import architectures  # noqa
from . import callbacks  # noqa
from . import classification_metrics  # noqa
from . import distances  # noqa
from . import evaluators  # noqa
from . import layers  # noqa
from . import losses  # noqa
from . import indexer  # noqa
from . import matchers  # noqa
from . import models  # noqa
from . import retrieval_metrics  # noqa
from . import samplers  # noqa
from . import search  # noqa
from . import stores  # noqa
from . import training_metrics  # noqa
from . import types  # noqa
from . import utils  # noqa
from . import visualization  # noqa
>>>>>>> 70c4c341
<|MERGE_RESOLUTION|>--- conflicted
+++ resolved
@@ -11,10 +11,7 @@
 # WITHOUT WARRANTIES OR CONDITIONS OF ANY KIND, either express or implied.
 # See the License for the specific language governing permissions and
 # limitations under the License.
-<<<<<<< HEAD
-__version__ = '0.14.0'
-=======
-__version__ = '0.14.5'
+__version__ = '0.14.6'
 
 
 from . import algebra  # noqa
@@ -35,5 +32,4 @@
 from . import training_metrics  # noqa
 from . import types  # noqa
 from . import utils  # noqa
-from . import visualization  # noqa
->>>>>>> 70c4c341
+from . import visualization  # noqa