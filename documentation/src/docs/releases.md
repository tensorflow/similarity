# Releases notes

## 0.13.x - Matching refactoring

<<<<<<< HEAD
This release focuses on refactoring and improving the NN matching components and associated classes such that the API makes it easy to add additional backend and ensuring that the components are better tested.
=======
This release focuses on refactoring and improving the NN matching components and associated classes. The changes to the API make it easier to add additional backends and ensures that the components are better tested.
>>>>>>> 2ae00d55

## New features

- Inner Product distance available.


## Breaking changes

The `__init__()` of the matcher has been refactored to be implementation
agnostic. Should not have any impact on user facing API but makes it
incompatible with previous internal components.

The `__init__()` of the Indexer API has been refactored.
Will break code that directly calls it.

## Major improvements

Distance aliasing is now delegated to the Distance implementation which makes it more modular and removed many bugs due to naming duplication.


## 0.12.x - Q/A release

This release focuses on on code quality, API consistency, testing, and
documentation to get TF.similarity ready for production.

## New features

- Advanced colab with use of callbacks and TFRecordDataset sampler added. (v0.12.6)

- Callback to track progress on known vs unknown classes added. (v0.12.6)


## Major improvements

- Multi-thread `lookup()` working with linear scale speedup in number of core
used. (v0.12.8)

- Refactored the `index()` to support storing arbitrary Tensor as data in the
index instead of being restricted to model input. (v0.12.5)

- Refactored Class model to allows easy sub-classing and pave
the way to support a wider range of model type that requires different
`train_step()`. (v0.12.1)

- Improved typing coverage (v0.12.2)

- Lookup results are now arrays of Lookup() type with attributes. (v0.12.0)

## Breaking changes

- `model.SimilarityModel` moved to `models/` and made base class to pave the
way to subclass for specific type of similiarty model that requires to override
things like `train_step()`. Import is now: `from tfsim.models import SimilarityModel`
(v0.12.0)

## 0.11.x - Support for TF dataset

This release focuses on adding TF dataset support.

## New features

- Added Efficient Sampling from TF.data.TFRecordDataset now supported via the
TFDatasetSampler.
- masked_minimum and masked_maximum now return the arg_min and arg_max for
each example in the batch.

## Major improvements

- Improved the API documentation

## 0.10.x - Q/A release

This release focuses on code quality, API consistency, and documentation
to get TF.similarity ready for production.

## New features

- Package documentation is available
- Manhattan distance is available.
- nmslib matcher now supports l2 and l1 distances.

## Major improvements

- Simplified the MemorySampler prototype and made them more consistent.
- Distance refactored to be object
- Refactored tensor types
- All major classes are properly documented
- All major classes are typed.

## Major fixes

- Mean metric now properly return fractional ranks.
- Evaluation Callback properly work on multioutput.
- Memory samplers now properly work on arbitrary tensor type.

## 0.9.x - Muli-output support

This release focuses on refactoring the code to support cleanly multi-output
models.

### New features

- `compile()` now support `embedding_output` to indicate which model output to
use for indexing and lookups.

### Major improvements

- Better `hello_world` notebook - improved explaination and simplified.


## 0.8.x - Evaluation and vizualization

This release is a major refactoring the evaluation subsystem to make
it more flexible, better tested and having additional functionality that makes
model evaluation easier.

### New features

- Evaluate()
- Calibrate()

- `pairwise_euclidean()` is available.

- Added an Evaluation callback to easily track metric evolution during
training. Currently the callback can't report metrics in History
due to a TF limitation. Working on finding a solution. Metrics can be tracked
via `TensorBoard`.

- Indexer now supports the `to_pandas()` method to make data analysis
and visualization easier.

### Major improvements

- Full rewrite of the evaluator() subsystem that allows configurable metrics
for evaluation and calibration.

- Metrics are now objects that have access to a clean intermediate data
representation tha makes it easy

- Better types for tensors that distinguish float and int based tensors and
more part of the code is typed.

## 0.7 - Data Samplers

This release focus on improving and extending data samplers.

### New features

- `SingleShotMemorySampler()` is available

- Data samplers now support:
  - The use of a data augmenter
  - Having a warmup period before augmentation

### Major improvements

- `single_lookup()` now returns the rank of each match.
- Memory Samplers now scale to millions of examples without slowdown.
- Rewrote the sampler interface to allows better customization and subclassing.

### Major bug fixes

- Fixed the issue where model couldn't be reloaded due to a bug in load_model()

## 0.6.x - Distance Metrics

This release add specialized distance metrics and fixes bugs

### New features

Distance metrics are now avialable under `tensorflow_similarity.distance_metrics`
including:
- `dist_gap`: distance between the maximum positive distance and the min negative distance.
- `pos_max`: positive maximum distance
- `neg_min`: negative minimal distance.

More generally minimal, average and maximal distance for positive and negative anchors are supported.
You can either uses the short-hand alias (e.g `neg_min`, `pos_avg`....), or use
the underlying `DistanceMetric()` class that allows to configure all aspect of the metric.

## 0.5 - Save & load

This release focus on a major refactor of the internal API to ensure clean
decoupling and ensure the package offers streamlined API that
makes it easy to extend the package to additional backend.

### New features

Ability to save and reload the model from disk via:

- save: `model.save()`, `index_save()`
- load: `model.load()`, `index_load()`

### Breaking changes

Model API renamed to be more consistent with Keras naming convention to have model verbs. For example: `index_reset()` was renamed `reset_index()`.

### Major improvements

- The indexer was refactored to decouple the matcher, index table and matching logic to be in different components that can be transparently replaced with alternatives that implements the abstract class methods.

- `Matcher` and `Table` API streamlined to avoid unnecessary data manipulation that results in increased performance.

- `Evaluator` API introduced with major refactoring to the `Model` and `Indexer` class to ensure all the embedding evaluation code is now self contained and have clean interface.

- Integration tests and many unit tests added to ensure that core packages
features are robusts and wont' suffer major regression as revision are
released. C/I added as well for automatic deployement.

## 0.4.1

This release focuses on making the package installable via pip and providing a well documented hello world colab.

Initial fully functional alpha release based on the new core engine that
leverages TF 2.x improvements over TF 1.x. This release focuses on
showcasing the new core API to collect feedback and comments.<|MERGE_RESOLUTION|>--- conflicted
+++ resolved
@@ -2,11 +2,7 @@
 
 ## 0.13.x - Matching refactoring
 
-<<<<<<< HEAD
-This release focuses on refactoring and improving the NN matching components and associated classes such that the API makes it easy to add additional backend and ensuring that the components are better tested.
-=======
 This release focuses on refactoring and improving the NN matching components and associated classes. The changes to the API make it easier to add additional backends and ensures that the components are better tested.
->>>>>>> 2ae00d55
 
 ## New features
 
