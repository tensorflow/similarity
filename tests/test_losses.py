import numpy as np
import tensorflow as tf

from tensorflow_similarity.losses import (
<<<<<<< HEAD
    ArcFaceLoss,
=======
    MultiNegativesRankLoss,
>>>>>>> 8f8a4531
    MultiSimilarityLoss,
    PNLoss,
    SoftNearestNeighborLoss,
    TripletLoss,
)

# [triplet loss]
from tensorflow_similarity.losses.xbm_loss import XBM


def test_triplet_loss_serialization():
    loss = TripletLoss()
    config = loss.get_config()
    print(config)
    loss2 = TripletLoss.from_config(config)
    assert loss.name == loss2.name
    assert loss.distance == loss2.distance


def triplet_hard_loss_np(labels, embedding, margin, dist_func, soft=False):
    num_data = embedding.shape[0]
    # Reshape labels to compute adjacency matrix.
    labels_reshaped = np.reshape(labels.astype(np.float32), (labels.shape[0], 1))

    adjacency = np.equal(labels_reshaped, labels_reshaped.T)
    pdist_matrix = dist_func(embedding)
    loss_np = 0.0
    for i in range(num_data):
        pos_distances = []
        neg_distances = []
        for j in range(num_data):
            if adjacency[i][j] == 0:
                neg_distances.append(pdist_matrix[i][j])
            if adjacency[i][j] > 0.0 and i != j:
                pos_distances.append(pdist_matrix[i][j])

        # if there are no positive pairs, distance is 0
        if len(pos_distances) == 0:
            pos_distances.append(0)

        # Sort by distance.
        neg_distances.sort()
        min_neg_distance = neg_distances[0]
        pos_distances.sort(reverse=True)
        max_pos_distance = pos_distances[0]

        if soft:
            loss_np += np.log1p(np.exp(max_pos_distance - min_neg_distance))
        else:
            loss_np += np.maximum(0.0, max_pos_distance - min_neg_distance + margin)

    loss_np /= num_data
    return loss_np


def test_triplet_loss():
    num_inputs = 10
    # y_true: labels
    y_true = tf.random.uniform((num_inputs,), 0, 10, dtype=tf.int32)
    # y_preds: embedding
    y_preds = tf.random.uniform((num_inputs, 20), 0, 1)
    tpl = TripletLoss()
    # y_true, y_preds
    loss = tpl(y_true, y_preds)
    assert loss > 0.9


def test_triplet_loss_easy():
    num_inputs = 10
    # y_true: labels
    y_true = tf.random.uniform((num_inputs,), 0, 3, dtype=tf.int32)
    # y_preds: embedding
    y_preds = tf.random.uniform((num_inputs, 16), 0, 1)
    tpl = TripletLoss(positive_mining_strategy="easy", negative_mining_strategy="easy")
    # y_true, y_preds
    loss = tpl(y_true, y_preds)
    assert loss > 0


def test_triplet_loss_semi_hard():
    num_inputs = 10
    # y_true: labels
    y_true = tf.random.uniform((num_inputs,), 0, 3, dtype=tf.int32)
    # y_preds: embedding
    y_preds = tf.random.uniform((num_inputs, 16), 0, 1)
    tpl = TripletLoss(positive_mining_strategy="easy", negative_mining_strategy="semi-hard")
    # y_true, y_preds
    loss = tpl(y_true, y_preds)
    assert loss


def test_triplet_loss_hard():
    num_inputs = 10
    # y_true: labels
    y_true = tf.random.uniform((num_inputs,), 0, 3, dtype=tf.int32)
    # y_preds: embedding
    y_preds = tf.random.uniform((num_inputs, 16), 0, 1)
    tpl = TripletLoss(positive_mining_strategy="hard", negative_mining_strategy="hard")
    # y_true, y_preds
    loss = tpl(y_true, y_preds)
    assert loss


# [pn loss]
def test_pn_loss_serialization():
    loss = PNLoss()
    config = loss.get_config()
    print(config)
    loss2 = PNLoss.from_config(config)
    assert loss.name == loss2.name
    assert loss.distance == loss2.distance


def test_np_loss():
    num_inputs = 10
    # y_true: labels
    y_true = tf.random.uniform((num_inputs,), 0, 10, dtype=tf.int32)
    # y_preds: embedding
    y_preds = tf.random.uniform((num_inputs, 20), 0, 1)
    pnl = PNLoss()
    # y_true, y_preds
    loss = pnl(y_true, y_preds)
    assert loss > 0.9


# [soft neasrest neighbor loss]
def test_softnn_loss_serialization():
    loss = SoftNearestNeighborLoss(distance="cosine", temperature=50)
    config = loss.get_config()
    loss2 = SoftNearestNeighborLoss.from_config(config)
    assert loss.name == loss2.name
    assert loss.distance == loss2.distance
    assert loss.temperature == loss2.temperature


def softnn_util(y_true, x, temperature=1):
    """
    A simple loop based implementation of soft
    nearest neighbor loss to test the code.
    https://arxiv.org/pdf/1902.01889.pdf
    """

    y_true = y_true.numpy()
    x = x.numpy()
    batch_size = y_true.shape[0]
    loss = 0
    eps = 1e-9
    for i in range(batch_size):
        numerator = 0
        denominator = 0
        for j in range(batch_size):
            if i == j:
                continue
            if y_true[i] == y_true[j]:
                numerator += np.exp(-1 * np.sum(np.square(x[i] - x[j])) / temperature)
            denominator += np.exp(-1 * np.sum(np.square(x[i] - x[j])) / temperature)
        if numerator == 0:
            continue
        loss += np.log(numerator / denominator)
    return -loss / batch_size


def test_softnn_loss():
    num_inputs = 10
    n_classes = 10
    # y_true: labels
    y_true = tf.random.uniform((num_inputs,), 0, n_classes, dtype=tf.int32)
    # x: embeddings
    x = tf.random.uniform((num_inputs, 20), 0, 1)

    temperature = np.random.uniform(0.1, 50)
    softnn = SoftNearestNeighborLoss(temperature=temperature)
    loss = softnn(y_true, x)
    loss_check = softnn_util(y_true, x, temperature)
    loss_diff = loss.numpy() - loss_check
    assert np.abs(loss_diff) < 1e-3


def test_xbm_loss():
    batch_size = 6
    embed_dim = 16

    embeddings1 = tf.random.uniform(shape=[batch_size, embed_dim])
    labels1 = tf.constant(
        [
            [1],
            [1],
            [2],
            [2],
            [3],
            [3],
        ],
        dtype=tf.int32,
    )

    embeddings2 = tf.random.uniform(shape=[batch_size, embed_dim])
    labels2 = tf.constant(
        [
            [4],
            [4],
            [5],
            [5],
            [6],
            [6],
        ],
        dtype=tf.int32,
    )

    distance = "cosine"
    loss = MultiSimilarityLoss(distance=distance)
    loss_nowarm = XBM(loss, memory_size=12, warmup_steps=0)

    # test enqueue
    loss_nowarm(labels1, embeddings1)
    assert loss_nowarm._y_pred_memory.numpy().shape == (batch_size, embed_dim)
    tf.assert_equal(loss_nowarm._y_true_memory, labels1)

    loss_nowarm(labels2, embeddings2)
    assert loss_nowarm._y_pred_memory.numpy().shape == (
        2 * batch_size,
        embed_dim,
    )
    tf.assert_equal(loss_nowarm._y_true_memory, tf.concat([labels2, labels1], axis=0))

    # test dequeue
    loss_nowarm(labels2, embeddings2)
    assert loss_nowarm._y_pred_memory.numpy().shape == (
        2 * batch_size,
        embed_dim,
    )
    tf.assert_equal(loss_nowarm._y_true_memory, tf.concat([labels2, labels2], axis=0))

    # test warmup
    loss_warm = XBM(loss, memory_size=12, warmup_steps=1)

    loss_warm(labels1, embeddings1)
    assert loss_warm._y_pred_memory.numpy().shape == (0, embed_dim)
    tf.assert_equal(loss_warm._y_true_memory, tf.constant([[]], dtype=tf.int32))

    loss_warm(labels2, embeddings2)
    assert loss_warm._y_pred_memory.numpy().shape == (batch_size, embed_dim)
    tf.assert_equal(loss_warm._y_true_memory, labels2)


<<<<<<< HEAD
# arcface loss
"""
ArcFaceLoss
    ArcFace: Additive Angular Margin Loss for Deep Face
    Recognition. [online] arXiv.org. Available at:
    <https://arxiv.org/abs/1801.07698v3>.
"""


def test_arcface_loss_serialization():
    n_classes = 10
    embed_size = 16
    loss = ArcFaceLoss(num_classes=n_classes, embedding_size=embed_size)
    config = loss.get_config()
    loss2 = ArcFaceLoss.from_config(config)
    assert loss.name == loss2.name
    assert loss.margin == loss2.margin
    assert loss.scale == loss2.scale
    assert loss.num_classes == loss2.num_classes
    assert loss.embedding_size == loss2.embedding_size


def test_arcface_loss():
    tf.random.set_seed(128)
    loss_fn = ArcFaceLoss(num_classes=4, embedding_size=5)
    labels = tf.Variable([0, 1, 2, 3])
    embeddings = tf.Variable(tf.random.uniform(shape=[4, 5]))
    print(embeddings)

    loss = loss_fn(labels, embeddings)
    print(loss)

    assert 60.4 < loss.numpy() < 60.5
=======
# [multiple negatives ranking loss]
def test_multineg_rank_loss_serialization():
    loss = MultiNegativesRankLoss(distance="inner_product")
    config = loss.get_config()
    loss2 = MultiNegativesRankLoss.from_config(config)
    assert loss.name == loss2.name
    assert loss.distance == loss2.distance
>>>>>>> 8f8a4531
<|MERGE_RESOLUTION|>--- conflicted
+++ resolved
@@ -2,11 +2,9 @@
 import tensorflow as tf
 
 from tensorflow_similarity.losses import (
-<<<<<<< HEAD
+
     ArcFaceLoss,
-=======
     MultiNegativesRankLoss,
->>>>>>> 8f8a4531
     MultiSimilarityLoss,
     PNLoss,
     SoftNearestNeighborLoss,
@@ -251,7 +249,7 @@
     tf.assert_equal(loss_warm._y_true_memory, labels2)
 
 
-<<<<<<< HEAD
+
 # arcface loss
 """
 ArcFaceLoss
@@ -285,7 +283,7 @@
     print(loss)
 
     assert 60.4 < loss.numpy() < 60.5
-=======
+    
 # [multiple negatives ranking loss]
 def test_multineg_rank_loss_serialization():
     loss = MultiNegativesRankLoss(distance="inner_product")
@@ -293,4 +291,3 @@
     loss2 = MultiNegativesRankLoss.from_config(config)
     assert loss.name == loss2.name
     assert loss.distance == loss2.distance
->>>>>>> 8f8a4531
