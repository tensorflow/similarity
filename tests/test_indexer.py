import numpy as np
import tensorflow as tf

from tensorflow_similarity.indexer import Indexer
from tensorflow_similarity.search import FaissSearch, LinearSearch
from tensorflow_similarity.stores import CachedStore

from . import DATA_DIR


class IndexerTest(tf.test.TestCase):

  def test_calibration(self):
    # CALIB TEST
    SIZE = 20

    FNAME = str(DATA_DIR / "mnist_fashion_embeddings.npz")
    data = np.load(FNAME, allow_pickle=True)
    thresholds_targets = {"0.5": 0.5}

    index = Indexer(3)
    index.batch_add(data["embeddings_idx"][:SIZE], labels=data["y_idx"][:SIZE])
    calibration = index.calibrate(
        data["embeddings_cal"][:SIZE],
        data["y_cal"][:SIZE],
        thresholds_targets,
        verbose=1,
    )
    # assert 'vl' in cutpoints
    self.assertIn("optimal", calibration.cutpoints)
    self.assertIn("0.5", calibration.cutpoints)
    self.assertEqual(
        len(calibration.thresholds["distance"]),
        len(calibration.thresholds["value"]),
    )
    self.assertTrue(index.is_calibrated)

  def test_indexer_basic_flow(self):
    prediction = np.array([[1, 1, 2]], dtype="float32")
    embs = np.array([[1, 1, 3], [3, 1, 2]], dtype="float32")

    indexer = Indexer(3)

    # index data
    indexer.batch_add(embs, labels=[0, 1], data=["test", "test2"])

    # lookup
    matches = indexer.single_lookup(prediction)

    self.assertIsInstance(matches, list)
    self.assertLess(matches[0].distance, 0.016)
    self.assertIsNotNone(matches[0].embedding)

    self.assertIsNone(
        np.testing.assert_array_equal(matches[0].embedding, embs[0])
    )
    self.assertEqual(matches[0].label, 0)
    self.assertEqual(matches[0].data, "test")

  def test_indexer_batch_add(self):
    prediction = np.array([[1, 1, 2]], dtype="float32")
    embs = np.array([[1, 1, 3], [3, 1, 2]], dtype="float32")

    indexer = Indexer(3)

    # index data
    indexer.batch_add(embs, [0, 1], data=["test", "test2"])
    self.assertEqual(indexer.size(), 2)
    # check results
    matches = indexer.single_lookup(prediction)

    self.assertIsInstance(matches, list)
    self.assertLess(matches[0].distance, 0.016)

    self.assertIsNone(
        np.testing.assert_array_equal(matches[0].embedding, embs[0])
    )
    self.assertEqual(matches[0].label, 0)
    self.assertEqual(matches[0].data, "test")

  def test_multiple_add(self):
    # arrays of preds which contains a single embedding list(list(embedding))
    predictions = np.array([[[1, 1, 3]], [[3, 1, 2]]], dtype="float32")

    indexer = Indexer(3)
    indexer.add(predictions[0])
    self.assertEqual(indexer.size(), 1)

    indexer.add(predictions[1])
    self.assertEqual(indexer.size(), 2)

  def test_multiple_add_mix_data(self):
    embs = np.array([[1, 1, 3], [3, 1, 2]], dtype="float32")

    indexer = Indexer(3)
    indexer.batch_add(embs)
    self.assertEqual(indexer.size(), 2)

    indexer.batch_add(embs, data=embs)
    self.assertEqual(indexer.size(), 4)

  def test_reload(self):
    embs = np.array([[1, 1, 3], [3, 1, 2]], dtype="float32")

    indexer = Indexer(3)
    indexer.batch_add(embs, verbose=0)
    self.assertEqual(indexer.size(), 2)

    path = self.get_temp_dir()

    # save
    indexer.save(path)

    # reload
    indexer2 = Indexer.load(path)
    self.assertEqual(indexer2.size(), 2)

    # add more
    indexer2.batch_add(embs, data=embs)
    self.assertEqual(indexer2.size(), 4)

  def test_uncompress_reload(self):
    "Ensure uncompressed index work"

    embs = np.array([[1, 1, 3], [3, 1, 2]], dtype="float32")

    indexer = Indexer(3)
    indexer.batch_add(embs, verbose=0)
    self.assertEqual(indexer.size(), 2)

    # save
    path = self.get_temp_dir()
    indexer.save(path, compression=False)

    # reload
    indexer2 = Indexer.load(path)
<<<<<<< HEAD
    self.assertEqual(indexer2.size(), 2)
=======
    assert indexer2.size() == 2


def test_linear_search_reload(tmp_path):
    "Ensure the save and load of custom search and store work"
    embs = np.array([[1, 1, 3], [3, 1, 2]], dtype="float32")
    search = LinearSearch("cosine", 3)
    store = CachedStore()

    indexer = Indexer(3, search=search, kv_store=store)
    indexer.batch_add(embs, verbose=0)
    assert indexer.size() == 2

    # save
    path = tmp_path / "test_save_and_add/"
    indexer.save(path, compression=False)

    # reload
    indexer2 = Indexer.load(path)
    assert indexer2.size() == 2


def test_faiss_search_reload(tmp_path):
    "Ensure the save and load of Faiss search and store work"
    embs = np.random.random((1024, 8)).astype(np.float32)
    search = FaissSearch("cosine", 8, m=4, nlist=2)
    store = CachedStore()

    indexer = Indexer(8, search=search, kv_store=store)
    indexer.build_index(embs)
    indexer.batch_add(embs, verbose=0)
    assert indexer.size() == 1024

    # save
    path = tmp_path / "test_save_and_add/"
    indexer.save(path, compression=False)

    # reload
    indexer2 = Indexer.load(path)
    assert indexer2.size() == 1024


def test_index_reset():
>>>>>>> 748986a9

  def test_index_reset(self):
    prediction = np.array([[1, 1, 2]], dtype="float32")
    embs = np.array([[1, 1, 3], [3, 1, 2], [3, 2, 3]], dtype="float32")

    indexer = Indexer(3)

    # index data
    indexer.batch_add(embs, labels=[0, 1, 2])

    # lookup
    matches = indexer.single_lookup(prediction)

    # get stats
    stats = indexer.stats()

    # check results
    self.assertLen(matches, 3)
    self.assertLen(matches[0].embedding, 3)
    self.assertEqual(matches[0].label, 0)
    self.assertEqual(list(matches[0].embedding), list(embs[0]))

    # reset
    indexer.reset()
    stats = indexer.stats()
    self.assertEqual(stats["num_lookups"], 0)
    self.assertEqual(stats["num_items"], 0)

    # do-over
    indexer.add([embs[0]], label=42)
    indexer.add([embs[1]], label=43)

    matches = indexer.single_lookup(prediction)
    stats = indexer.stats()

    self.assertLen(matches, 2)
    self.assertLen(matches[0].embedding, 3)
    self.assertEqual(matches[0].label, 42)
    self.assertEqual(matches[1].label, 43)
    self.assertAllEqual(matches[0].embedding, embs[0])
    self.assertAllEqual(matches[1].embedding, embs[1])
    self.assertEqual(stats["num_lookups"], 1)

  def test_indexer_batch_ops(self):
    NUM_ELTS = 100
    NUM_DIMS = 10
    K = 3
    data = np.random.randn(NUM_ELTS, NUM_DIMS).astype(np.float32)
    indexer = Indexer(NUM_DIMS)
    indexer.batch_add(data)
    results = indexer.batch_lookup(data, k=K)
    indexer.stats()
    self.assertLen(results, 100)
    self.assertLen(results[0], K)

  def test_single_vs_batch_ops(self):
    "ensure batch and single ops are consistent"
    NUM_ELTS = 100
    NUM_DIMS = 10
    K = 3
    data = np.random.randn(NUM_ELTS, NUM_DIMS).astype(np.float32)
    indexer = Indexer(NUM_DIMS)
    indexer.batch_add(data)
    batch_results = indexer.batch_lookup(data, k=K)

    single_results = []
    for d in data:
      single_results.append(indexer.single_lookup([d], k=K))

    for idx in range(len(single_results)):
      self.assertEqual(
          single_results[idx][0].label, batch_results[idx][0].label
      )


if __name__ == "__main__":
  tf.test.main()<|MERGE_RESOLUTION|>--- conflicted
+++ resolved
@@ -134,13 +134,9 @@
 
     # reload
     indexer2 = Indexer.load(path)
-<<<<<<< HEAD
     self.assertEqual(indexer2.size(), 2)
-=======
-    assert indexer2.size() == 2
-
-
-def test_linear_search_reload(tmp_path):
+
+  def test_linear_search_reload(self):
     "Ensure the save and load of custom search and store work"
     embs = np.array([[1, 1, 3], [3, 1, 2]], dtype="float32")
     search = LinearSearch("cosine", 3)
@@ -148,18 +144,17 @@
 
     indexer = Indexer(3, search=search, kv_store=store)
     indexer.batch_add(embs, verbose=0)
-    assert indexer.size() == 2
-
-    # save
-    path = tmp_path / "test_save_and_add/"
+    self.assertEqual(indexer.size(),2)
+
+    # save
+    path = self.get_temp_dir()
     indexer.save(path, compression=False)
 
     # reload
     indexer2 = Indexer.load(path)
-    assert indexer2.size() == 2
-
-
-def test_faiss_search_reload(tmp_path):
+    self.assertEqual(indexer2.size(),2)
+
+  def test_faiss_search_reload(self):
     "Ensure the save and load of Faiss search and store work"
     embs = np.random.random((1024, 8)).astype(np.float32)
     search = FaissSearch("cosine", 8, m=4, nlist=2)
@@ -168,19 +163,15 @@
     indexer = Indexer(8, search=search, kv_store=store)
     indexer.build_index(embs)
     indexer.batch_add(embs, verbose=0)
-    assert indexer.size() == 1024
-
-    # save
-    path = tmp_path / "test_save_and_add/"
+    self.assertEqual(indexer.size(),1024)
+
+    # save
+    path = self.get_temp_dir()
     indexer.save(path, compression=False)
 
     # reload
     indexer2 = Indexer.load(path)
-    assert indexer2.size() == 1024
-
-
-def test_index_reset():
->>>>>>> 748986a9
+    self.assertEqual(indexer2.size(),1024)
 
   def test_index_reset(self):
     prediction = np.array([[1, 1, 2]], dtype="float32")
