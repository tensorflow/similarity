import numpy as np
import tensorflow as tf

from tensorflow_similarity.indexer import Indexer
from tensorflow_similarity.search import FaissSearch, LinearSearch
from tensorflow_similarity.stores import CachedStore

from . import DATA_DIR


class IndexerTest(tf.test.TestCase):
    def test_calibration(self):
        # CALIB TEST
        SIZE = 20

        FNAME = str(DATA_DIR / "mnist_fashion_embeddings.npz")
        data = np.load(FNAME, allow_pickle=True)
        thresholds_targets = {"0.5": 0.5}

        index = Indexer(3)
        index.batch_add(data["embeddings_idx"][:SIZE], labels=data["y_idx"][:SIZE])
        calibration = index.calibrate(
            data["embeddings_cal"][:SIZE],
            data["y_cal"][:SIZE],
            thresholds_targets,
            verbose=1,
        )
        # assert 'vl' in cutpoints
        self.assertIn("optimal", calibration.cutpoints)
        self.assertIn("0.5", calibration.cutpoints)
        self.assertEqual(
            len(calibration.thresholds["distance"]),
            len(calibration.thresholds["value"]),
        )
        self.assertTrue(index.is_calibrated)

    def test_indexer_basic_flow(self):
        prediction = np.array([[1, 1, 2]], dtype="float32")
        embs = np.array([[1, 1, 3], [3, 1, 2]], dtype="float32")

        indexer = Indexer(3)

        # index data
        indexer.batch_add(embs, labels=[0, 1], data=["test", "test2"])

        # lookup
        matches = indexer.single_lookup(prediction)

        self.assertIsInstance(matches, list)
        self.assertLess(matches[0].distance, 0.016)
        self.assertIsNotNone(matches[0].embedding)

        self.assertIsNone(np.testing.assert_array_equal(matches[0].embedding, embs[0]))
        self.assertEqual(matches[0].label, 0)
        self.assertEqual(matches[0].data, "test")

    def test_indexer_batch_add(self):
        prediction = np.array([[1, 1, 2]], dtype="float32")
        embs = np.array([[1, 1, 3], [3, 1, 2]], dtype="float32")

        indexer = Indexer(3)

        # index data
        indexer.batch_add(embs, [0, 1], data=["test", "test2"])
        self.assertEqual(indexer.size(), 2)
        # check results
        matches = indexer.single_lookup(prediction)

        self.assertIsInstance(matches, list)
        self.assertLess(matches[0].distance, 0.016)

        self.assertIsNone(np.testing.assert_array_equal(matches[0].embedding, embs[0]))
        self.assertEqual(matches[0].label, 0)
        self.assertEqual(matches[0].data, "test")

    def test_multiple_add(self):
        # arrays of preds which contains a single embedding list(list(embedding))
        predictions = np.array([[[1, 1, 3]], [[3, 1, 2]]], dtype="float32")

        indexer = Indexer(3)
        indexer.add(predictions[0])
        self.assertEqual(indexer.size(), 1)

        indexer.add(predictions[1])
        self.assertEqual(indexer.size(), 2)

    def test_multiple_add_mix_data(self):
        embs = np.array([[1, 1, 3], [3, 1, 2]], dtype="float32")

        indexer = Indexer(3)
        indexer.batch_add(embs)
        self.assertEqual(indexer.size(), 2)

        indexer.batch_add(embs, data=embs)
        self.assertEqual(indexer.size(), 4)

    def test_reload(self):
        embs = np.array([[1, 1, 3], [3, 1, 2]], dtype="float32")

        indexer = Indexer(3)
        indexer.batch_add(embs, verbose=0)
        self.assertEqual(indexer.size(), 2)

        path = self.get_temp_dir()

        # save
        indexer.save(path)

        # reload
        indexer2 = Indexer.load(path)
        self.assertEqual(indexer2.size(), 2)

        # add more
        indexer2.batch_add(embs, data=embs)
        self.assertEqual(indexer2.size(), 4)

    def test_uncompress_reload(self):
        "Ensure uncompressed index work"

        embs = np.array([[1, 1, 3], [3, 1, 2]], dtype="float32")

        indexer = Indexer(3)
        indexer.batch_add(embs, verbose=0)
        self.assertEqual(indexer.size(), 2)

        # save
        path = self.get_temp_dir()
        indexer.save(path, compression=False)

        # reload
        indexer2 = Indexer.load(path)
        self.assertEqual(indexer2.size(), 2)

    def test_linear_search_reload(self):
        "Ensure the save and load of custom search and store work"
        embs = np.array([[1, 1, 3], [3, 1, 2]], dtype="float32")
        search = LinearSearch("cosine", 3)
        store = CachedStore()

        indexer = Indexer(3, search=search, kv_store=store)
        indexer.batch_add(embs, verbose=0)
        self.assertEqual(indexer.size(), 2)

        # save
        path = self.get_temp_dir()
        indexer.save(path, compression=False)

        # reload
        indexer2 = Indexer.load(path)
        self.assertEqual(indexer2.size(), 2)

    def test_faiss_search_reload(self):
        "Ensure the save and load of Faiss search and store work"
        embs = np.random.random((1024, 8)).astype(np.float32)
        search = FaissSearch("cosine", 8, m=4, nlist=2)
        store = CachedStore()

        indexer = Indexer(8, search=search, kv_store=store)
        indexer.build_index(embs)
        indexer.batch_add(embs, verbose=0)
        self.assertEqual(indexer.size(), 1024)

        # save
        path = self.get_temp_dir()
        indexer.save(path, compression=False)

        # reload
        indexer2 = Indexer.load(path)
        self.assertEqual(indexer2.size(), 1024)

    def test_index_reset(self):
        prediction = np.array([[1, 1, 2]], dtype="float32")
        embs = np.array([[1, 1, 3], [3, 1, 2], [3, 2, 3]], dtype="float32")

        indexer = Indexer(3)

        # index data
        indexer.batch_add(embs, labels=[0, 1, 2])

        # lookup
        matches = indexer.single_lookup(prediction)

        # get stats
        stats = indexer.stats()

        # check results
        self.assertLen(matches, 3)
        self.assertLen(matches[0].embedding, 3)
        self.assertEqual(matches[0].label, 0)
        self.assertEqual(list(matches[0].embedding), list(embs[0]))

        # reset
        indexer.reset()
        stats = indexer.stats()
        self.assertEqual(stats["num_lookups"], 0)
        self.assertEqual(stats["num_items"], 0)

        # do-over
        indexer.add([embs[0]], label=42)
        indexer.add([embs[1]], label=43)

        matches = indexer.single_lookup(prediction)
        stats = indexer.stats()

        self.assertLen(matches, 2)
        self.assertLen(matches[0].embedding, 3)
        self.assertEqual(matches[0].label, 42)
        self.assertEqual(matches[1].label, 43)
        self.assertAllEqual(matches[0].embedding, embs[0])
        self.assertAllEqual(matches[1].embedding, embs[1])
        self.assertEqual(stats["num_lookups"], 1)

    def test_indexer_batch_ops(self):
        NUM_ELTS = 100
        NUM_DIMS = 10
        K = 3
        data = np.random.randn(NUM_ELTS, NUM_DIMS).astype(np.float32)
        indexer = Indexer(NUM_DIMS)
        indexer.batch_add(data)
        results = indexer.batch_lookup(data, k=K)
        indexer.stats()
        self.assertLen(results, 100)
        self.assertLen(results[0], K)

    def test_single_vs_batch_ops(self):
        "ensure batch and single ops are consistent"
        NUM_ELTS = 100
        NUM_DIMS = 10
        K = 3
        data = np.random.randn(NUM_ELTS, NUM_DIMS).astype(np.float32)
        indexer = Indexer(NUM_DIMS)
        indexer.batch_add(data)
        batch_results = indexer.batch_lookup(data, k=K)

        single_results = []
        for d in data:
            single_results.append(indexer.single_lookup([d], k=K))

        for idx in range(len(single_results)):
            self.assertEqual(single_results[idx][0].label, batch_results[idx][0].label)

<<<<<<< HEAD
    def test_multiple_add_mix_data(self):
=======
    def test_multiple_add_mix_data():
>>>>>>> 97162520
        embs = np.array([[1, 1, 3], [3, 1, 2]], dtype="float32")

        indexer = Indexer(3)
        indexer.batch_add(embs)
<<<<<<< HEAD
        self.assertEqual(indexer.size(), 2)

        indexer.batch_add(embs, data=embs)
        self.assertEqual(indexer.size(), 4)

    def test_reload(self):
=======
        assert indexer.size() == 2

        indexer.batch_add(embs, data=embs)
        assert indexer.size() == 4

    def test_reload(tmp_path):
>>>>>>> 97162520
        embs = np.array([[1, 1, 3], [3, 1, 2]], dtype="float32")

        indexer = Indexer(3)
        indexer.batch_add(embs, verbose=0)
<<<<<<< HEAD
        self.assertEqual(indexer.size(), 2)

        # save
        path = self.get_temp_dir()
=======
        assert indexer.size() == 2

        # save
        path = tmp_path / "test_save_and_add/"
>>>>>>> 97162520
        indexer.save(path)

        # reload
        indexer2 = Indexer.load(path)
<<<<<<< HEAD
        self.assertEqual(indexer2.size(), 2)

        # add more
        indexer2.batch_add(embs, data=embs)
        self.assertEqual(indexer2.size(), 4)

    def test_uncompress_reload(self):
=======
        assert indexer2.size() == 2

        # add more
        indexer2.batch_add(embs, data=embs)
        assert indexer2.size() == 4

    def test_uncompress_reload(tmp_path):
>>>>>>> 97162520
        "Ensure uncompressed index work"

        embs = np.array([[1, 1, 3], [3, 1, 2]], dtype="float32")

        indexer = Indexer(3)
        indexer.batch_add(embs, verbose=0)
<<<<<<< HEAD
        self.assertEqual(indexer.size(), 2)

        # save
        path = self.get_temp_dir()
=======
        assert indexer.size() == 2

        # save
        path = tmp_path / "test_save_and_add/"
>>>>>>> 97162520
        indexer.save(path, compression=False)

        # reload
        indexer2 = Indexer.load(path)
<<<<<<< HEAD
        self.assertEqual(indexer2.size(), 2)

    def test_linear_search_reload(self):
=======
        assert indexer2.size() == 2

    def test_linear_search_reload(tmp_path):
>>>>>>> 97162520
        "Ensure the save and load of custom search and store work"
        embs = np.array([[1, 1, 3], [3, 1, 2]], dtype="float32")
        search = LinearSearch("cosine", 3)
        store = CachedStore()

        indexer = Indexer(3, search=search, kv_store=store)
        indexer.batch_add(embs, verbose=0)
<<<<<<< HEAD
        self.assertEqual(indexer.size(), 2)

        # save
        path = self.get_temp_dir()
=======
        assert indexer.size() == 2

        # save
        path = tmp_path / "test_save_and_add/"
>>>>>>> 97162520
        indexer.save(path, compression=False)

        # reload
        indexer2 = Indexer.load(path)
<<<<<<< HEAD
        self.assertEqual(indexer2.size(), 2)

    def test_faiss_search_reload(self):
=======
        assert indexer2.size() == 2

    def test_faiss_search_reload(tmp_path):
>>>>>>> 97162520
        "Ensure the save and load of Faiss search and store work"
        embs = np.random.random((1024, 8)).astype(np.float32)
        search = FaissSearch("cosine", 8, m=4, nlist=2)
        store = CachedStore()

        indexer = Indexer(8, search=search, kv_store=store)
        indexer.build_index(embs)
        indexer.batch_add(embs, verbose=0)
<<<<<<< HEAD
        self.assertEqual(indexer.size(), 1024)

        # save
        path = self.get_temp_dir()
=======
        assert indexer.size() == 1024

        # save
        path = tmp_path / "test_save_and_add/"
>>>>>>> 97162520
        indexer.save(path, compression=False)

        # reload
        indexer2 = Indexer.load(path)
<<<<<<< HEAD
        self.assertEqual(indexer2.size(), 1024)

    def test_index_reset(self):
=======
        assert indexer2.size() == 1024

    def test_index_reset():
>>>>>>> 97162520
        prediction = np.array([[1, 1, 2]], dtype="float32")
        embs = np.array([[1, 1, 3], [3, 1, 2], [3, 2, 3]], dtype="float32")

        indexer = Indexer(3)

        # index data
        indexer.batch_add(embs, labels=[0, 1, 2])

        # lookup
        matches = indexer.single_lookup(prediction)

        # get stats
        stats = indexer.stats()

        # check results
<<<<<<< HEAD
        self.assertLen(matches, 3)
        self.assertLen(matches[0].embedding, 3)
        self.assertEqual(matches[0].label, 0)
        self.assertEqual(list(matches[0].embedding), list(embs[0]))
=======
        assert len(matches) == 3
        assert len(matches[0].embedding) == 3
        assert matches[0].label == 0
        assert list(matches[0].embedding) == list(embs[0])
>>>>>>> 97162520

        # reset
        indexer.reset()
        stats = indexer.stats()
<<<<<<< HEAD
        self.assertEqual(stats["num_lookups"], 0)
        self.assertEqual(stats["num_items"], 0)
=======
        assert stats["num_lookups"] == 0
        assert stats["num_items"] == 0
>>>>>>> 97162520

        # do-over
        indexer.add([embs[0]], label=42)
        indexer.add([embs[1]], label=43)

        matches = indexer.single_lookup(prediction)
        stats = indexer.stats()

<<<<<<< HEAD
        self.assertLen(matches, 2)
        self.assertLen(matches[0].embedding, 3)
        self.assertEqual(matches[0].label, 42)
        self.assertEqual(matches[1].label, 43)
        self.assertEqual(list(matches[0].embedding), list(embs[0]))
        self.assertEqual(list(matches[1].embedding), list(embs[1]))
        self.assertEqual(stats["num_lookups"], 1)

    def test_indexer_batch_ops(self):
=======
        assert len(matches) == 2
        assert len(matches[0].embedding) == 3
        assert matches[0].label == 42
        assert matches[1].label == 43
        assert list(matches[0].embedding) == list(embs[0])
        assert list(matches[1].embedding) == list(embs[1])
        assert stats["num_lookups"] == 1

    def test_indexer_batch_ops():
>>>>>>> 97162520
        NUM_ELTS = 100
        NUM_DIMS = 10
        K = 3
        data = np.random.randn(NUM_ELTS, NUM_DIMS).astype(np.float32)
        indexer = Indexer(NUM_DIMS)
        indexer.batch_add(data)
        results = indexer.batch_lookup(data, k=K)
        indexer.stats()
<<<<<<< HEAD
        self.assertLen(results, 100)
        self.assertLen(results[0], K)

    def test_single_vs_batch_ops(self):
=======
        assert len(results) == 100
        assert len(results[0]) == K

    def test_single_vs_batch_ops():
>>>>>>> 97162520
        "ensure batch and single ops are consistent"
        NUM_ELTS = 100
        NUM_DIMS = 10
        K = 3
        data = np.random.randn(NUM_ELTS, NUM_DIMS).astype(np.float32)
        indexer = Indexer(NUM_DIMS)
        indexer.batch_add(data)
        batch_results = indexer.batch_lookup(data, k=K)

        single_results = []
        for d in data:
            single_results.append(indexer.single_lookup([d], k=K))

        for idx in range(len(single_results)):
<<<<<<< HEAD
            self.assertEqual(single_results[idx][0].label, batch_results[idx][0].label)
=======
            assert single_results[idx][0].label == batch_results[idx][0].label
>>>>>>> 97162520


if __name__ == "__main__":
    tf.test.main()<|MERGE_RESOLUTION|>--- conflicted
+++ resolved
@@ -239,58 +239,29 @@
         for idx in range(len(single_results)):
             self.assertEqual(single_results[idx][0].label, batch_results[idx][0].label)
 
-<<<<<<< HEAD
-    def test_multiple_add_mix_data(self):
-=======
     def test_multiple_add_mix_data():
->>>>>>> 97162520
         embs = np.array([[1, 1, 3], [3, 1, 2]], dtype="float32")
 
         indexer = Indexer(3)
         indexer.batch_add(embs)
-<<<<<<< HEAD
-        self.assertEqual(indexer.size(), 2)
-
-        indexer.batch_add(embs, data=embs)
-        self.assertEqual(indexer.size(), 4)
-
-    def test_reload(self):
-=======
         assert indexer.size() == 2
 
         indexer.batch_add(embs, data=embs)
         assert indexer.size() == 4
 
     def test_reload(tmp_path):
->>>>>>> 97162520
-        embs = np.array([[1, 1, 3], [3, 1, 2]], dtype="float32")
-
-        indexer = Indexer(3)
-        indexer.batch_add(embs, verbose=0)
-<<<<<<< HEAD
-        self.assertEqual(indexer.size(), 2)
-
-        # save
-        path = self.get_temp_dir()
-=======
+        embs = np.array([[1, 1, 3], [3, 1, 2]], dtype="float32")
+
+        indexer = Indexer(3)
+        indexer.batch_add(embs, verbose=0)
         assert indexer.size() == 2
 
         # save
         path = tmp_path / "test_save_and_add/"
->>>>>>> 97162520
         indexer.save(path)
 
         # reload
         indexer2 = Indexer.load(path)
-<<<<<<< HEAD
-        self.assertEqual(indexer2.size(), 2)
-
-        # add more
-        indexer2.batch_add(embs, data=embs)
-        self.assertEqual(indexer2.size(), 4)
-
-    def test_uncompress_reload(self):
-=======
         assert indexer2.size() == 2
 
         # add more
@@ -298,37 +269,23 @@
         assert indexer2.size() == 4
 
     def test_uncompress_reload(tmp_path):
->>>>>>> 97162520
         "Ensure uncompressed index work"
 
         embs = np.array([[1, 1, 3], [3, 1, 2]], dtype="float32")
 
         indexer = Indexer(3)
         indexer.batch_add(embs, verbose=0)
-<<<<<<< HEAD
-        self.assertEqual(indexer.size(), 2)
-
-        # save
-        path = self.get_temp_dir()
-=======
         assert indexer.size() == 2
 
         # save
         path = tmp_path / "test_save_and_add/"
->>>>>>> 97162520
-        indexer.save(path, compression=False)
-
-        # reload
-        indexer2 = Indexer.load(path)
-<<<<<<< HEAD
-        self.assertEqual(indexer2.size(), 2)
-
-    def test_linear_search_reload(self):
-=======
+        indexer.save(path, compression=False)
+
+        # reload
+        indexer2 = Indexer.load(path)
         assert indexer2.size() == 2
 
     def test_linear_search_reload(tmp_path):
->>>>>>> 97162520
         "Ensure the save and load of custom search and store work"
         embs = np.array([[1, 1, 3], [3, 1, 2]], dtype="float32")
         search = LinearSearch("cosine", 3)
@@ -336,30 +293,17 @@
 
         indexer = Indexer(3, search=search, kv_store=store)
         indexer.batch_add(embs, verbose=0)
-<<<<<<< HEAD
-        self.assertEqual(indexer.size(), 2)
-
-        # save
-        path = self.get_temp_dir()
-=======
         assert indexer.size() == 2
 
         # save
         path = tmp_path / "test_save_and_add/"
->>>>>>> 97162520
-        indexer.save(path, compression=False)
-
-        # reload
-        indexer2 = Indexer.load(path)
-<<<<<<< HEAD
-        self.assertEqual(indexer2.size(), 2)
-
-    def test_faiss_search_reload(self):
-=======
+        indexer.save(path, compression=False)
+
+        # reload
+        indexer2 = Indexer.load(path)
         assert indexer2.size() == 2
 
     def test_faiss_search_reload(tmp_path):
->>>>>>> 97162520
         "Ensure the save and load of Faiss search and store work"
         embs = np.random.random((1024, 8)).astype(np.float32)
         search = FaissSearch("cosine", 8, m=4, nlist=2)
@@ -368,30 +312,17 @@
         indexer = Indexer(8, search=search, kv_store=store)
         indexer.build_index(embs)
         indexer.batch_add(embs, verbose=0)
-<<<<<<< HEAD
-        self.assertEqual(indexer.size(), 1024)
-
-        # save
-        path = self.get_temp_dir()
-=======
         assert indexer.size() == 1024
 
         # save
         path = tmp_path / "test_save_and_add/"
->>>>>>> 97162520
-        indexer.save(path, compression=False)
-
-        # reload
-        indexer2 = Indexer.load(path)
-<<<<<<< HEAD
-        self.assertEqual(indexer2.size(), 1024)
-
-    def test_index_reset(self):
-=======
+        indexer.save(path, compression=False)
+
+        # reload
+        indexer2 = Indexer.load(path)
         assert indexer2.size() == 1024
 
     def test_index_reset():
->>>>>>> 97162520
         prediction = np.array([[1, 1, 2]], dtype="float32")
         embs = np.array([[1, 1, 3], [3, 1, 2], [3, 2, 3]], dtype="float32")
 
@@ -407,28 +338,16 @@
         stats = indexer.stats()
 
         # check results
-<<<<<<< HEAD
-        self.assertLen(matches, 3)
-        self.assertLen(matches[0].embedding, 3)
-        self.assertEqual(matches[0].label, 0)
-        self.assertEqual(list(matches[0].embedding), list(embs[0]))
-=======
         assert len(matches) == 3
         assert len(matches[0].embedding) == 3
         assert matches[0].label == 0
         assert list(matches[0].embedding) == list(embs[0])
->>>>>>> 97162520
 
         # reset
         indexer.reset()
         stats = indexer.stats()
-<<<<<<< HEAD
-        self.assertEqual(stats["num_lookups"], 0)
-        self.assertEqual(stats["num_items"], 0)
-=======
         assert stats["num_lookups"] == 0
         assert stats["num_items"] == 0
->>>>>>> 97162520
 
         # do-over
         indexer.add([embs[0]], label=42)
@@ -437,17 +356,6 @@
         matches = indexer.single_lookup(prediction)
         stats = indexer.stats()
 
-<<<<<<< HEAD
-        self.assertLen(matches, 2)
-        self.assertLen(matches[0].embedding, 3)
-        self.assertEqual(matches[0].label, 42)
-        self.assertEqual(matches[1].label, 43)
-        self.assertEqual(list(matches[0].embedding), list(embs[0]))
-        self.assertEqual(list(matches[1].embedding), list(embs[1]))
-        self.assertEqual(stats["num_lookups"], 1)
-
-    def test_indexer_batch_ops(self):
-=======
         assert len(matches) == 2
         assert len(matches[0].embedding) == 3
         assert matches[0].label == 42
@@ -457,7 +365,6 @@
         assert stats["num_lookups"] == 1
 
     def test_indexer_batch_ops():
->>>>>>> 97162520
         NUM_ELTS = 100
         NUM_DIMS = 10
         K = 3
@@ -466,17 +373,10 @@
         indexer.batch_add(data)
         results = indexer.batch_lookup(data, k=K)
         indexer.stats()
-<<<<<<< HEAD
-        self.assertLen(results, 100)
-        self.assertLen(results[0], K)
-
-    def test_single_vs_batch_ops(self):
-=======
         assert len(results) == 100
         assert len(results[0]) == K
 
     def test_single_vs_batch_ops():
->>>>>>> 97162520
         "ensure batch and single ops are consistent"
         NUM_ELTS = 100
         NUM_DIMS = 10
@@ -491,11 +391,405 @@
             single_results.append(indexer.single_lookup([d], k=K))
 
         for idx in range(len(single_results)):
-<<<<<<< HEAD
+            assert single_results[idx][0].label == batch_results[idx][0].label
+
+
+if __name__ == "__main__":
+    tf.test.main()
+import numpy as np
+import tensorflow as tf
+
+from tensorflow_similarity.indexer import Indexer
+from tensorflow_similarity.search import FaissSearch, LinearSearch
+from tensorflow_similarity.stores import CachedStore
+
+from . import DATA_DIR
+
+
+class IndexerTest(tf.test.TestCase):
+    def test_calibration(self):
+        # CALIB TEST
+        SIZE = 20
+
+        FNAME = str(DATA_DIR / "mnist_fashion_embeddings.npz")
+        data = np.load(FNAME, allow_pickle=True)
+        thresholds_targets = {"0.5": 0.5}
+
+        index = Indexer(3)
+        index.batch_add(data["embeddings_idx"][:SIZE], labels=data["y_idx"][:SIZE])
+        calibration = index.calibrate(
+            data["embeddings_cal"][:SIZE],
+            data["y_cal"][:SIZE],
+            thresholds_targets,
+            verbose=1,
+        )
+        # assert 'vl' in cutpoints
+        self.assertIn("optimal", calibration.cutpoints)
+        self.assertIn("0.5", calibration.cutpoints)
+        self.assertEqual(
+            len(calibration.thresholds["distance"]),
+            len(calibration.thresholds["value"]),
+        )
+        self.assertTrue(index.is_calibrated)
+
+    def test_indexer_basic_flow(self):
+        prediction = np.array([[1, 1, 2]], dtype="float32")
+        embs = np.array([[1, 1, 3], [3, 1, 2]], dtype="float32")
+
+        indexer = Indexer(3)
+
+        # index data
+        indexer.batch_add(embs, labels=[0, 1], data=["test", "test2"])
+
+        # lookup
+        matches = indexer.single_lookup(prediction)
+
+        self.assertIsInstance(matches, list)
+        self.assertLess(matches[0].distance, 0.016)
+        self.assertIsNotNone(matches[0].embedding)
+
+        self.assertIsNone(np.testing.assert_array_equal(matches[0].embedding, embs[0]))
+        self.assertEqual(matches[0].label, 0)
+        self.assertEqual(matches[0].data, "test")
+
+    def test_indexer_batch_add(self):
+        prediction = np.array([[1, 1, 2]], dtype="float32")
+        embs = np.array([[1, 1, 3], [3, 1, 2]], dtype="float32")
+
+        indexer = Indexer(3)
+
+        # index data
+        indexer.batch_add(embs, [0, 1], data=["test", "test2"])
+        self.assertEqual(indexer.size(), 2)
+        # check results
+        matches = indexer.single_lookup(prediction)
+
+        self.assertIsInstance(matches, list)
+        self.assertLess(matches[0].distance, 0.016)
+
+        self.assertIsNone(np.testing.assert_array_equal(matches[0].embedding, embs[0]))
+        self.assertEqual(matches[0].label, 0)
+        self.assertEqual(matches[0].data, "test")
+
+    def test_multiple_add(self):
+        # arrays of preds which contains a single embedding list(list(embedding))
+        predictions = np.array([[[1, 1, 3]], [[3, 1, 2]]], dtype="float32")
+
+        indexer = Indexer(3)
+        indexer.add(predictions[0])
+        self.assertEqual(indexer.size(), 1)
+
+        indexer.add(predictions[1])
+        self.assertEqual(indexer.size(), 2)
+
+    def test_multiple_add_mix_data(self):
+        embs = np.array([[1, 1, 3], [3, 1, 2]], dtype="float32")
+
+        indexer = Indexer(3)
+        indexer.batch_add(embs)
+        self.assertEqual(indexer.size(), 2)
+
+        indexer.batch_add(embs, data=embs)
+        self.assertEqual(indexer.size(), 4)
+
+    def test_reload(self):
+        embs = np.array([[1, 1, 3], [3, 1, 2]], dtype="float32")
+
+        indexer = Indexer(3)
+        indexer.batch_add(embs, verbose=0)
+        self.assertEqual(indexer.size(), 2)
+
+        path = self.get_temp_dir()
+
+        # save
+        indexer.save(path)
+
+        # reload
+        indexer2 = Indexer.load(path)
+        self.assertEqual(indexer2.size(), 2)
+
+        # add more
+        indexer2.batch_add(embs, data=embs)
+        self.assertEqual(indexer2.size(), 4)
+
+    def test_uncompress_reload(self):
+        "Ensure uncompressed index work"
+
+        embs = np.array([[1, 1, 3], [3, 1, 2]], dtype="float32")
+
+        indexer = Indexer(3)
+        indexer.batch_add(embs, verbose=0)
+        self.assertEqual(indexer.size(), 2)
+
+        # save
+        path = self.get_temp_dir()
+        indexer.save(path, compression=False)
+
+        # reload
+        indexer2 = Indexer.load(path)
+        self.assertEqual(indexer2.size(), 2)
+
+    def test_linear_search_reload(self):
+        "Ensure the save and load of custom search and store work"
+        embs = np.array([[1, 1, 3], [3, 1, 2]], dtype="float32")
+        search = LinearSearch("cosine", 3)
+        store = CachedStore()
+
+        indexer = Indexer(3, search=search, kv_store=store)
+        indexer.batch_add(embs, verbose=0)
+        self.assertEqual(indexer.size(), 2)
+
+        # save
+        path = self.get_temp_dir()
+        indexer.save(path, compression=False)
+
+        # reload
+        indexer2 = Indexer.load(path)
+        self.assertEqual(indexer2.size(), 2)
+
+    def test_faiss_search_reload(self):
+        "Ensure the save and load of Faiss search and store work"
+        embs = np.random.random((1024, 8)).astype(np.float32)
+        search = FaissSearch("cosine", 8, m=4, nlist=2)
+        store = CachedStore()
+
+        indexer = Indexer(8, search=search, kv_store=store)
+        indexer.build_index(embs)
+        indexer.batch_add(embs, verbose=0)
+        self.assertEqual(indexer.size(), 1024)
+
+        # save
+        path = self.get_temp_dir()
+        indexer.save(path, compression=False)
+
+        # reload
+        indexer2 = Indexer.load(path)
+        self.assertEqual(indexer2.size(), 1024)
+
+    def test_index_reset(self):
+        prediction = np.array([[1, 1, 2]], dtype="float32")
+        embs = np.array([[1, 1, 3], [3, 1, 2], [3, 2, 3]], dtype="float32")
+
+        indexer = Indexer(3)
+
+        # index data
+        indexer.batch_add(embs, labels=[0, 1, 2])
+
+        # lookup
+        matches = indexer.single_lookup(prediction)
+
+        # get stats
+        stats = indexer.stats()
+
+        # check results
+        self.assertLen(matches, 3)
+        self.assertLen(matches[0].embedding, 3)
+        self.assertEqual(matches[0].label, 0)
+        self.assertEqual(list(matches[0].embedding), list(embs[0]))
+
+        # reset
+        indexer.reset()
+        stats = indexer.stats()
+        self.assertEqual(stats["num_lookups"], 0)
+        self.assertEqual(stats["num_items"], 0)
+
+        # do-over
+        indexer.add([embs[0]], label=42)
+        indexer.add([embs[1]], label=43)
+
+        matches = indexer.single_lookup(prediction)
+        stats = indexer.stats()
+
+        self.assertLen(matches, 2)
+        self.assertLen(matches[0].embedding, 3)
+        self.assertEqual(matches[0].label, 42)
+        self.assertEqual(matches[1].label, 43)
+        self.assertAllEqual(matches[0].embedding, embs[0])
+        self.assertAllEqual(matches[1].embedding, embs[1])
+        self.assertEqual(stats["num_lookups"], 1)
+
+    def test_indexer_batch_ops(self):
+        NUM_ELTS = 100
+        NUM_DIMS = 10
+        K = 3
+        data = np.random.randn(NUM_ELTS, NUM_DIMS).astype(np.float32)
+        indexer = Indexer(NUM_DIMS)
+        indexer.batch_add(data)
+        results = indexer.batch_lookup(data, k=K)
+        indexer.stats()
+        self.assertLen(results, 100)
+        self.assertLen(results[0], K)
+
+    def test_single_vs_batch_ops(self):
+        "ensure batch and single ops are consistent"
+        NUM_ELTS = 100
+        NUM_DIMS = 10
+        K = 3
+        data = np.random.randn(NUM_ELTS, NUM_DIMS).astype(np.float32)
+        indexer = Indexer(NUM_DIMS)
+        indexer.batch_add(data)
+        batch_results = indexer.batch_lookup(data, k=K)
+
+        single_results = []
+        for d in data:
+            single_results.append(indexer.single_lookup([d], k=K))
+
+        for idx in range(len(single_results)):
             self.assertEqual(single_results[idx][0].label, batch_results[idx][0].label)
-=======
-            assert single_results[idx][0].label == batch_results[idx][0].label
->>>>>>> 97162520
+
+    def test_multiple_add_mix_data(self):
+        embs = np.array([[1, 1, 3], [3, 1, 2]], dtype="float32")
+
+        indexer = Indexer(3)
+        indexer.batch_add(embs)
+        self.assertEqual(indexer.size(), 2)
+
+        indexer.batch_add(embs, data=embs)
+        self.assertEqual(indexer.size(), 4)
+
+    def test_reload(self):
+        embs = np.array([[1, 1, 3], [3, 1, 2]], dtype="float32")
+
+        indexer = Indexer(3)
+        indexer.batch_add(embs, verbose=0)
+        self.assertEqual(indexer.size(), 2)
+
+        # save
+        path = self.get_temp_dir()
+        indexer.save(path)
+
+        # reload
+        indexer2 = Indexer.load(path)
+        self.assertEqual(indexer2.size(), 2)
+
+        # add more
+        indexer2.batch_add(embs, data=embs)
+        self.assertEqual(indexer2.size(), 4)
+
+    def test_uncompress_reload(self):
+        "Ensure uncompressed index work"
+
+        embs = np.array([[1, 1, 3], [3, 1, 2]], dtype="float32")
+
+        indexer = Indexer(3)
+        indexer.batch_add(embs, verbose=0)
+        self.assertEqual(indexer.size(), 2)
+
+        # save
+        path = self.get_temp_dir()
+        indexer.save(path, compression=False)
+
+        # reload
+        indexer2 = Indexer.load(path)
+        self.assertEqual(indexer2.size(), 2)
+
+    def test_linear_search_reload(self):
+        "Ensure the save and load of custom search and store work"
+        embs = np.array([[1, 1, 3], [3, 1, 2]], dtype="float32")
+        search = LinearSearch("cosine", 3)
+        store = CachedStore()
+
+        indexer = Indexer(3, search=search, kv_store=store)
+        indexer.batch_add(embs, verbose=0)
+        self.assertEqual(indexer.size(), 2)
+
+        # save
+        path = self.get_temp_dir()
+        indexer.save(path, compression=False)
+
+        # reload
+        indexer2 = Indexer.load(path)
+        self.assertEqual(indexer2.size(), 2)
+
+    def test_faiss_search_reload(self):
+        "Ensure the save and load of Faiss search and store work"
+        embs = np.random.random((1024, 8)).astype(np.float32)
+        search = FaissSearch("cosine", 8, m=4, nlist=2)
+        store = CachedStore()
+
+        indexer = Indexer(8, search=search, kv_store=store)
+        indexer.build_index(embs)
+        indexer.batch_add(embs, verbose=0)
+        self.assertEqual(indexer.size(), 1024)
+
+        # save
+        path = self.get_temp_dir()
+        indexer.save(path, compression=False)
+
+        # reload
+        indexer2 = Indexer.load(path)
+        self.assertEqual(indexer2.size(), 1024)
+
+    def test_index_reset(self):
+        prediction = np.array([[1, 1, 2]], dtype="float32")
+        embs = np.array([[1, 1, 3], [3, 1, 2], [3, 2, 3]], dtype="float32")
+
+        indexer = Indexer(3)
+
+        # index data
+        indexer.batch_add(embs, labels=[0, 1, 2])
+
+        # lookup
+        matches = indexer.single_lookup(prediction)
+
+        # get stats
+        stats = indexer.stats()
+
+        # check results
+        self.assertLen(matches, 3)
+        self.assertLen(matches[0].embedding, 3)
+        self.assertEqual(matches[0].label, 0)
+        self.assertEqual(list(matches[0].embedding), list(embs[0]))
+
+        # reset
+        indexer.reset()
+        stats = indexer.stats()
+        self.assertEqual(stats["num_lookups"], 0)
+        self.assertEqual(stats["num_items"], 0)
+
+        # do-over
+        indexer.add([embs[0]], label=42)
+        indexer.add([embs[1]], label=43)
+
+        matches = indexer.single_lookup(prediction)
+        stats = indexer.stats()
+
+        self.assertLen(matches, 2)
+        self.assertLen(matches[0].embedding, 3)
+        self.assertEqual(matches[0].label, 42)
+        self.assertEqual(matches[1].label, 43)
+        self.assertEqual(list(matches[0].embedding), list(embs[0]))
+        self.assertEqual(list(matches[1].embedding), list(embs[1]))
+        self.assertEqual(stats["num_lookups"], 1)
+
+    def test_indexer_batch_ops(self):
+        NUM_ELTS = 100
+        NUM_DIMS = 10
+        K = 3
+        data = np.random.randn(NUM_ELTS, NUM_DIMS).astype(np.float32)
+        indexer = Indexer(NUM_DIMS)
+        indexer.batch_add(data)
+        results = indexer.batch_lookup(data, k=K)
+        indexer.stats()
+        self.assertLen(results, 100)
+        self.assertLen(results[0], K)
+
+    def test_single_vs_batch_ops(self):
+        "ensure batch and single ops are consistent"
+        NUM_ELTS = 100
+        NUM_DIMS = 10
+        K = 3
+        data = np.random.randn(NUM_ELTS, NUM_DIMS).astype(np.float32)
+        indexer = Indexer(NUM_DIMS)
+        indexer.batch_add(data)
+        batch_results = indexer.batch_lookup(data, k=K)
+
+        single_results = []
+        for d in data:
+            single_results.append(indexer.single_lookup([d], k=K))
+
+        for idx in range(len(single_results)):
+            self.assertEqual(single_results[idx][0].label, batch_results[idx][0].label)
 
 
 if __name__ == "__main__":
