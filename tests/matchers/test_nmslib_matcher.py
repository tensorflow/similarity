import numpy as np
from tensorflow_similarity.matchers import NMSLibMatcher


def test_index_match():
    target = np.array([1, 1, 2], dtype='float32')
    embs = np.array([[1, 1, 3], [3, 1, 2]], dtype='float32')

    matcher = NMSLibMatcher('cosine')
    matcher.add(embs[0], 0)
    matcher.add(embs[1], 1)

    idxs, embs = matcher.lookup(target)

    assert len(embs) == 2
    assert list(idxs) == [0, 1]


def test_index_save(tmp_path):
    target = np.array([1, 1, 2], dtype='float32')
    embs = np.array([[1, 1, 3], [3, 1, 2]], dtype='float32')

    matcher = NMSLibMatcher('cosine')
    matcher.add(embs[0], 0)
    matcher.add(embs[1], 1)

    idxs, embs = matcher.lookup(target)

    assert len(embs) == 2
    assert list(idxs) == [0, 1]

    matcher.save(tmp_path)

    matcher2 = NMSLibMatcher('cosine')
    matcher2.load(tmp_path)

    idxs2, embs2 = matcher.lookup(target)
    assert len(embs2) == 2
    assert list(idxs2) == [0, 1]

    # add more
    matcher2.add(np.array([3.0, 3.0, 3.0]), 3)
    idxs3, embs3 = matcher2.lookup(target)
    assert len(embs3) == 3
    assert list(idxs3) == [0, 3, 1]


def test_batch_vs_single(tmp_path):
    num_targets = 10
    index_size = 100
    vect_dim = 16

    # gen
    idxs = [i for i in range(index_size)]
<<<<<<< HEAD
    targets = np.float32(np.random.random((num_targets, vect_dim)))
    embs = np.float32(np.random.random((index_size, vect_dim)))
=======
    targets = np.random.random((num_targets, vect_dim)).astype('float32')
    embs = np.random.random((index_size, vect_dim)).astype('float32')
>>>>>>> 74390cca
    # build matcher
    matcher = NMSLibMatcher('cosine')
    matcher.batch_add(embs, idxs)

    # batch
    batch_idxs, _ = matcher.batch_lookup(targets)

    # single
    singles_idxs = []
    for t in targets:
        idxs, embs = matcher.lookup(t)
        singles_idxs.append(idxs)

    for i in range(num_targets):
        # k neigboors are the same?
        for k in range(3):
            assert batch_idxs[i][k] == singles_idxs[i][k]<|MERGE_RESOLUTION|>--- conflicted
+++ resolved
@@ -52,13 +52,10 @@
 
     # gen
     idxs = [i for i in range(index_size)]
-<<<<<<< HEAD
-    targets = np.float32(np.random.random((num_targets, vect_dim)))
-    embs = np.float32(np.random.random((index_size, vect_dim)))
-=======
+
     targets = np.random.random((num_targets, vect_dim)).astype('float32')
     embs = np.random.random((index_size, vect_dim)).astype('float32')
->>>>>>> 74390cca
+
     # build matcher
     matcher = NMSLibMatcher('cosine')
     matcher.batch_add(embs, idxs)
