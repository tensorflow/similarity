import numpy as np
import tensorflow as tf

from tensorflow_similarity.distances import CosineDistance
from tensorflow_similarity.distances import EuclideanDistance
from tensorflow_similarity.distances import ManhattanDistance


def angular_distance_np(feature):
    """Computes the angular distance matrix in numpy.
    Args:
      feature: 2-D numpy array of size [number of data, feature dimension]
    Returns:
      angular_distances: 2-D numpy array of size
        [number of data, number of data].
    """

    # l2-normalize all features
    normed = feature / np.linalg.norm(feature, ord=2, axis=1, keepdims=True)
    cosine_similarity = normed @ normed.T
    inverse_cos_sim = 1 - cosine_similarity

    return inverse_cos_sim


def test_cosine_same():
    # pairwise
    a = tf.convert_to_tensor([[1.0, 1.0, 1.0], [1.0, 1.0, 1.0]])
    d = CosineDistance()
    vals = d(a)
    assert tf.round(tf.reduce_sum(vals)) == 0


def test_cosine_opposite():
    a = tf.convert_to_tensor([[0.0, 1.0], [1.0, 0.0]])
    d = CosineDistance()
    vals = d(a)
    assert tf.round(tf.reduce_sum(vals)) == 2


def test_cosine_vals():
    a = tf.constant([[0.1, 0.3, 0.2], [0.0, 0.1, 0.5]])
    d = CosineDistance()
    vals = d(a)
    assert vals[0][0] == 0
    assert vals[0][1] == 0.31861484


def test_euclidean():
    a = tf.convert_to_tensor([[0.0, 3.0], [4.0, 0.0]])
    d = EuclideanDistance()
    vals = d(a)
    assert tf.reduce_all(tf.math.equal(vals, tf.constant([[0.0, 5.0],[5.0, 0.0]])))


def test_euclidean_same():
    a = tf.convert_to_tensor([[1.0, 1.0], [1.0, 1.0]])
    d = EuclideanDistance()
    vals = d(a)
    assert tf.round(tf.reduce_sum(vals)) == 0


<<<<<<< HEAD
def test_euclidean_opposite():
    a = tf.convert_to_tensor([[0.0, 1.0], [0.0, -1.0]])
    d = EuclideanDistance()
    vals = d(a)
    assert tf.reduce_all(tf.math.equal(vals, tf.constant([[0.0, 2.0],[2.0, 0.0]])))

def test_manhattan():
    a = tf.convert_to_tensor([
        [0.0, 0.0],
        [0.0, 1.0],
        [1.0, 1.0],
        [3.0, 0.0]
    ])
    d = ManhattanDistance()
    vals = d(a)
    expected = tf.constant([
        [0.0, 1.0, 2.0, 3.0],
        [1.0, 0.0, 1.0, 4.0],
        [2.0, 1.0, 0.0, 3.0],
        [3.0, 4.0, 3.0, 0.0]
    ])
    assert tf.reduce_all(tf.math.equal(vals, expected))

def test_manhattan_same():
    a = tf.convert_to_tensor([[1.0, 1.0], [1.0, 1.0]])
    d = ManhattanDistance()
    vals = d(a)
    assert tf.round(tf.reduce_sum(vals)) == 0


def test_manhattan_opposite():
    a = tf.convert_to_tensor([[0.0, 1.0], [0.0, -1.0]])
    d = ManhattanDistance()
    vals = d(a)
    assert tf.reduce_all(tf.math.equal(vals, tf.constant([[0.0, 2.0],[2.0, 0.0]])))
=======
class DistancesTest(tf.test.TestCase):

    def test_euclidean_opposite(self):
        a = tf.convert_to_tensor([[0.0, 1.0], [0.0, -1.0]])
        d = EuclidianDistance()
        vals = d(a)
        self.assertAllClose(
            vals,
            tf.constant([[1e-8, 2.0], [2.0, 1e-8]]),
        )
>>>>>>> 5f601e78
<|MERGE_RESOLUTION|>--- conflicted
+++ resolved
@@ -60,7 +60,6 @@
     assert tf.round(tf.reduce_sum(vals)) == 0
 
 
-<<<<<<< HEAD
 def test_euclidean_opposite():
     a = tf.convert_to_tensor([[0.0, 1.0], [0.0, -1.0]])
     d = EuclideanDistance()
@@ -95,16 +94,4 @@
     a = tf.convert_to_tensor([[0.0, 1.0], [0.0, -1.0]])
     d = ManhattanDistance()
     vals = d(a)
-    assert tf.reduce_all(tf.math.equal(vals, tf.constant([[0.0, 2.0],[2.0, 0.0]])))
-=======
-class DistancesTest(tf.test.TestCase):
-
-    def test_euclidean_opposite(self):
-        a = tf.convert_to_tensor([[0.0, 1.0], [0.0, -1.0]])
-        d = EuclidianDistance()
-        vals = d(a)
-        self.assertAllClose(
-            vals,
-            tf.constant([[1e-8, 2.0], [2.0, 1e-8]]),
-        )
->>>>>>> 5f601e78
+    assert tf.reduce_all(tf.math.equal(vals, tf.constant([[0.0, 2.0],[2.0, 0.0]])))