<<<<<<< HEAD
import pytest
=======
import re

>>>>>>> 70c4c341
import tensorflow as tf

from tensorflow_similarity.samplers import select_examples
from tensorflow_similarity.samplers import MultiShotMemorySampler


def test_valid_class_numbers():
    "Check that sampler properly detect if num_class requests >> class avail"
    y = tf.constant([1, 2, 3, 1, 2, 3, 1])
    x = tf.constant([10, 20, 30, 10, 20, 30, 10])

    class_per_batch = 42

    with pytest.raises(ValueError):
        MultiShotMemorySampler(x=x, y=y, classes_per_batch=class_per_batch)


@pytest.mark.parametrize("example_per_class", [2, 20])
def test_select_examples(example_per_class):
    """Test select_examples with various sizes.

    Users may sample with replacement when creating batches, so check that we
    can handle when elements per class is either less than or greater than the
    total count of elements in the class.
    """
    y = tf.constant([1, 2, 3, 1, 2, 3, 1])
    x = tf.constant([10, 20, 30, 10, 20, 30, 10])
    cls_list = [1, 3]
    batch_x, batch_y = select_examples(x, y, cls_list, example_per_class)

    assert len(batch_y) == len(cls_list) * example_per_class
    assert len(batch_x) == len(cls_list) * example_per_class

    for x, y in zip(batch_x, batch_y):
        assert y in cls_list

        if y == 1:
            assert x == 10
        elif y == 3:
            assert x == 30


@pytest.mark.parametrize("example_per_class", [2, 20])
def test_multi_shot_memory_sampler(example_per_class):
    """Test MultiShotMemorySampler with various sizes.

    Users may sample with replacement when creating batches, so check that we
    can handle when elements per class is either less than or greater than the
    total count of elements in the class.
    """
    y = tf.constant([1, 2, 3, 1, 2, 3, 1])
    x = tf.constant([10, 20, 30, 10, 20, 30, 10])
    class_per_batch = 2
    batch_size = example_per_class * class_per_batch

    ms_sampler = MultiShotMemorySampler(
        x=x,
        y=y,
        classes_per_batch=class_per_batch,
        examples_per_class_per_batch=example_per_class,
    )  # noqa

    batch_x, batch_y = ms_sampler.generate_batch(batch_id=606)

    assert len(batch_y) == batch_size
    assert len(batch_x) == batch_size
    num_classes, _ = tf.unique(batch_y)
    assert len(num_classes) == class_per_batch

    for x, y in zip(batch_x, batch_y):
        if y == 1:
            assert x == 10
        elif y == 2:
            assert x == 20
        elif y == 3:
            assert x == 30


def test_msms_get_slice():
    """Test the multi shot memory sampler get_slice method."""
    y = tf.constant(range(4))
    x = tf.constant([[0] * 10, [1] * 10, [2] * 10, [3] * 10])

    ms_sampler = MultiShotMemorySampler(x=x, y=y)
    # x and y are randomly shuffled so we fix the values here.
    ms_sampler._x = x
    ms_sampler._y = y
    slice_x, slice_y = ms_sampler.get_slice(1, 2)

    assert slice_x.shape == (2, 10)
    assert slice_y.shape == (2,)

    assert slice_x[0, 0] == 1
    assert slice_x[1, 0] == 2

    assert slice_y[0] == 1
    assert slice_y[1] == 2


def test_msms_properties():
    """Test the multi shot memory sampler num_examples and shape"""
    y = tf.constant(range(4))
    x = tf.ones([4, 10, 20, 3])

    ms_sampler = MultiShotMemorySampler(x=x, y=y)

    assert ms_sampler.num_examples == 4
    assert ms_sampler.example_shape == (10, 20, 3)


def test_small_class_size(capsys):
    """Test examples_per_class is > the number of class examples."""
    y = tf.constant([1, 1, 1, 2])
    x = tf.ones([4, 10, 10, 3])

    ms_sampler = MultiShotMemorySampler(x=x,
                                        y=y,
                                        classes_per_batch=2,
                                        examples_per_class_per_batch=3)

    _, batch_y = ms_sampler.generate_batch(0)

    y, _, class_counts = tf.unique_with_counts(batch_y)
    assert tf.math.reduce_all(tf.sort(y) == tf.constant([1, 2]))
    assert tf.math.reduce_all(class_counts == tf.constant([3, 3]))

    captured = capsys.readouterr()
    expected_msg = (
            "WARNING: Class 2 only has 1 unique examples, but "
            "examples_per_class is set to 3. The current batch will sample "
            "from class examples with replacement, but you may want to "
            "consider passing an Augmenter function or using the "
            "SingleShotMemorySampler().")

    match = re.search(expected_msg, captured.out)
    assert bool(match)

    _, batch_y = ms_sampler.generate_batch(0)

    y, _, class_counts = tf.unique_with_counts(batch_y)
    assert tf.math.reduce_all(tf.sort(y) == tf.constant([1, 2]))
    assert tf.math.reduce_all(class_counts == tf.constant([3, 3]))

    # Subsequent batch should produce the sampler warning.
    captured = capsys.readouterr()
    match = re.search(expected_msg, captured.out)
    assert not bool(match)<|MERGE_RESOLUTION|>--- conflicted
+++ resolved
@@ -1,9 +1,6 @@
-<<<<<<< HEAD
-import pytest
-=======
 import re
 
->>>>>>> 70c4c341
+import pytest
 import tensorflow as tf
 
 from tensorflow_similarity.samplers import select_examples
