# Tensorflow Similarity releases notes

<<<<<<< HEAD
## 0.8.x - Evaluation and vizualization

This release focus on implementing features and improvement
related to data vizualization.

### New features

- Evaluation callback to evaluate match rate as training go added. Currently the
callback can't report metrics in History due to a TF limitation. Working on
finding a solution

- Indexer now supports the `to_pandas()` method to make data analysis
and visualization easier.

### Major improvements

- Better types for tensors that distinguish float and int based tensors and
more part of the code is typed.

## 0.7.x - Data Samplers
=======
## 0.17 - Euclidean Distance and PN Loss

This release focuses on adding support for PN Loss.

### New features

- `pairwise_euclidean()` is available.

## 0.7 - Data Samplers
>>>>>>> 4802adab

This release focus on improving and extending data samplers.

### New features

- `SingleShotMemorySampler()` is available

- Data samplers now support:
  - The use of a data augmenter
  - Having a warmup period before augmentation

### Major improvements

- `single_lookup()` now returns the rank of each match.
- Memory Samplers now scale to millions of examples without slowdown.
- Rewrote the sampler interface to allows better customization and subclassing.

### Major bug fixes

- Fixed the issue where model couldn't be reloaded due to a bug in load_model()

## 0.6.x - Distance Metrics

This release add specialized distance metrics and fixes bugs

### New features

Distance metrics are now avialable under `tensorflow_similarity.distance_metrics`
including:
- `dist_gap`: distance between the maximum positive distance and the min negative distance.
- `pos_max`: positive maximum distance
- `neg_min`: negative minimal distance.

More generally minimal, average and maximal distance for positive and negative anchors are supported.
You can either uses the short-hand alias (e.g `neg_min`, `pos_avg`....), or use
the underlying `DistanceMetric()` class that allows to configure all aspect of the metric.

## 0.5 - Save & load

This release focus on a major refactor of the internal API to ensure clean
decoupling and ensure the package offers streamlined API that
makes it easy to extend the package to additional backend.

### New features

Ability to save and reload the model from disk via:

- save: `model.save()`, `index_save()`
- load: `model.load()`, `index_load()`

### Breaking changes

Model API renamed to be more consistent with Keras naming convention to have model verbs. For example: `index_reset()` was renamed `reset_index()`.

### Major improvements

- The indexer was refactored to decouple the matcher, index table and matching logic to be in different components that can be transparently replaced with alternatives that implements the abstract class methods.

- `Matcher` and `Table` API streamlined to avoid unnecessary data manipulation that results in increased performance.

- `Evaluator` API introduced with major refactoring to the `Model` and `Indexer` class to ensure all the embedding evaluation code is now self contained and have clean interface.

- Integration tests and many unit tests added to ensure that core packages
features are robusts and wont' suffer major regression as revision are
released. C/I added as well for automatic deployement.

## 0.4.1

This release focuses on making the package installable via pip and providing a well documented hello world colab.

Initial fully functional alpha release based on the new core engine that
leverages TF 2.x improvements over TF 1.x. This release focuses on
showcasing the new core API to collect feedback and comments.<|MERGE_RESOLUTION|>--- conflicted
+++ resolved
@@ -1,12 +1,13 @@
 # Tensorflow Similarity releases notes
 
-<<<<<<< HEAD
 ## 0.8.x - Evaluation and vizualization
 
 This release focus on implementing features and improvement
 related to data vizualization.
 
 ### New features
+
+- `pairwise_euclidean()` is available.
 
 - Evaluation callback to evaluate match rate as training go added. Currently the
 callback can't report metrics in History due to a TF limitation. Working on
@@ -20,18 +21,8 @@
 - Better types for tensors that distinguish float and int based tensors and
 more part of the code is typed.
 
-## 0.7.x - Data Samplers
-=======
-## 0.17 - Euclidean Distance and PN Loss
-
-This release focuses on adding support for PN Loss.
-
-### New features
-
-- `pairwise_euclidean()` is available.
 
 ## 0.7 - Data Samplers
->>>>>>> 4802adab
 
 This release focus on improving and extending data samplers.
 
