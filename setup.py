--- conflicted
+++ resolved
@@ -17,35 +17,6 @@
 
 from setuptools import find_packages
 from setuptools import setup
-<<<<<<< HEAD
-from time import time
-
-long_description = open("README.md").read()
-# version = '0.15.3r%s' % int(time())
-version = '0.8.0'
-
-setup(name="tensorflow_similarity_alpha",
-      version=version,
-      description="Single shot and metric learning for humans",
-      long_description=long_description,
-      author='Tensorflow Similarity authors',
-      author_email='tensorflow_similarity@google.com',
-      url='https://github.com/tensorflow/similarity',
-      license='Apache License 2.0',
-      install_requires=[
-          'numpy', 'tabulate', 'nmslib', 'tensorflow>=2.2.0', 'tqdm',
-          'matplotlib', 'altair', 'pandas'
-      ],
-      classifiers=[
-          'Development Status :: 5 - Production/Stable',
-          'Environment :: Console', 'Framework :: Jupyter',
-          'License :: OSI Approved :: Apache Software License',
-          'Intended Audience :: Science/Research',
-          'Programming Language :: Python :: 3',
-          'Topic :: Scientific/Engineering :: Artificial Intelligence'
-      ],
-      packages=find_packages())
-=======
 
 def read(rel_path):
     here = os.path.abspath(os.path.dirname(__file__))
@@ -95,5 +66,4 @@
     ],
     package_dir={"": "tensorflow_similarity"},
     packages=find_packages(where="tensorflow_similarity")
-    )
->>>>>>> 73a38449
+    )