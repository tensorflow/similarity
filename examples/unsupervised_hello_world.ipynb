--- conflicted
+++ resolved
@@ -420,11 +420,7 @@
     "    INIT_LR = 1e-3  # Initial LR for the learning rate schedule, see section B.1 in the paper.\n",
     "    TEMPERATURE = 0.5  # Tuned for CIFAR10, see section B.9 in the paper.\n",
     "elif ALGORITHM == \"vicreg\":\n",
-<<<<<<< HEAD
-    "    INIT_LR = 1e-3"
-=======
     "    INIT_LR = 1e-3 "
->>>>>>> 87897370
    ]
   },
   {
@@ -689,11 +685,7 @@
    "metadata": {},
    "outputs": [],
    "source": [
-<<<<<<< HEAD
-    "projector = None  # Passing None will automatically build the default projector.\n",
-=======
     "projector = None # Passing None will automatically build the default projector.\n",
->>>>>>> 87897370
     "\n",
     "# Uncomment to build a custom projector.\n",
     "# def get_projector(input_dim, dim, activation=\"relu\", num_layers: int = 3):\n",
@@ -729,11 +721,7 @@
     "#     return projector\n",
     "\n",
     "# projector = get_projector(input_dim=backbone.output.shape[-1], dim=DIM, num_layers=2)\n",
-<<<<<<< HEAD
-    "# projector.summary()"
-=======
     "# projector.summary()\n"
->>>>>>> 87897370
    ]
   },
   {
@@ -751,11 +739,7 @@
    "metadata": {},
    "outputs": [],
    "source": [
-<<<<<<< HEAD
-    "predictor = None  # Passing None will automatically build the default predictor.\n",
-=======
     "predictor = None # Passing None will automatically build the default predictor.\n",
->>>>>>> 87897370
     "\n",
     "# Uncomment to build a custom predictor.\n",
     "# def get_predictor(input_dim, hidden_dim=512, activation=\"relu\"):\n",
