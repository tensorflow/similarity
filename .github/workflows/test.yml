name: Testing

on:
  push:
    branches: [ master ]
  pull_request:
  workflow_dispatch:  # Allow manual triggers

jobs:
  test:

    runs-on: ubuntu-latest
    strategy:
      fail-fast: false
      matrix:
        include:
          - python-version: '3.7'
<<<<<<< HEAD
            tf-version: '2.7'
          - python-version: '3.7'
            tf-version: '2.11'
          - python-version: '3.10'
            # Python 3.10 only supports TF >= 2.8
=======
            tf-version: '2.8'
          - python-version: '3.7'
            tf-version: '2.11'
          - python-version: '3.10'
>>>>>>> 87897370
            tf-version: '2.8'
          - python-version: '3.10'
            tf-version: '2.11'

    steps:
    - uses: actions/checkout@v2
    - name: Set up Python ${{ matrix.python-version }}
      uses: actions/setup-python@v2
      with:
        python-version: ${{ matrix.python-version }}
    - name: Install dependencies
      run: |
        python -m pip install --upgrade pip
        pip install coveralls
<<<<<<< HEAD
    
    - name: Install dev packages
      run: |
        pip install ".[dev]"

    - name: Install TF package
      run: |
        pip install tensorflow==${{ matrix.tf-version }}
=======

    - name: Install dev packages
      run: |
        pip install ".[dev]"

    - name: Install TF package
      run: |
        pip install tensorflow==${{ matrix.tf-version }}
        # Fix proto dep issue in protobuf 4
        pip install protobuf==3.20.*
>>>>>>> 87897370
        
    - name: Lint with flake8
      run: |
        # stop the build if there are Python syntax errors or undefined names
        flake8 . --count --select=E9,F63,F7,F82 --show-source --statistics
        # exit-zero treats all errors as warnings. The GitHub editor is 127 chars wide
        flake8 . --count --exit-zero --max-complexity=10 --max-line-length=127 --statistics
    
    - name: Static analysis
      run: |
        mypy  tensorflow_similarity/ --raise-exceptions
    
    - name: Test with pytest
      run: |
        coverage run -m pytest tests/

    - name: Upload coverage to Coveralls
      if: ${{ github.ref == 'refs/heads/master' }}
      run: |
        coveralls --service=github
      env:
        GITHUB_TOKEN: ${{ secrets.GITHUB_TOKEN }}
        COVERALLS_FLAG_NAME: ${{ matrix.python-version }}
        COVERALLS_PARALLEL: true

    - name: Check black formatting 
      uses: psf/black@stable
      with:
        options: "--check --verbose"
        version: "22.6.0"
    - name: Check isort 
      uses: isort/isort-action@master

  coveralls:

    name: Indicate completion to coveralls.io
    needs: test
    runs-on: ubuntu-latest

    steps:
    - name: Install dependencies
      if: ${{ github.ref == 'refs/heads/master' }}
      run: |
        python -m pip install --upgrade pip
        pip install coveralls

    - name: Finished
      if: ${{ github.ref == 'refs/heads/master' }}
      run: |
        coveralls --service=github --finish
      env:
        GITHUB_TOKEN: ${{ secrets.GITHUB_TOKEN }}<|MERGE_RESOLUTION|>--- conflicted
+++ resolved
@@ -15,18 +15,10 @@
       matrix:
         include:
           - python-version: '3.7'
-<<<<<<< HEAD
-            tf-version: '2.7'
-          - python-version: '3.7'
-            tf-version: '2.11'
-          - python-version: '3.10'
-            # Python 3.10 only supports TF >= 2.8
-=======
             tf-version: '2.8'
           - python-version: '3.7'
             tf-version: '2.11'
           - python-version: '3.10'
->>>>>>> 87897370
             tf-version: '2.8'
           - python-version: '3.10'
             tf-version: '2.11'
@@ -41,16 +33,6 @@
       run: |
         python -m pip install --upgrade pip
         pip install coveralls
-<<<<<<< HEAD
-    
-    - name: Install dev packages
-      run: |
-        pip install ".[dev]"
-
-    - name: Install TF package
-      run: |
-        pip install tensorflow==${{ matrix.tf-version }}
-=======
 
     - name: Install dev packages
       run: |
@@ -61,7 +43,6 @@
         pip install tensorflow==${{ matrix.tf-version }}
         # Fix proto dep issue in protobuf 4
         pip install protobuf==3.20.*
->>>>>>> 87897370
         
     - name: Lint with flake8
       run: |
